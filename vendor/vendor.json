--- conflicted
+++ resolved
@@ -47,166 +47,88 @@
 			"versionExact": "v1.0.0"
 		},
 		{
-<<<<<<< HEAD
-			"checksumSHA1": "ydzwxC6s40I50UDzuhagJRI9bdo=",
-			"path": "github.com/aws/aws-sdk-go/aws",
-			"revision": "66832f7f150914a46ffbfc03210f3b9cb0e4c005",
-			"revisionTime": "2018-10-17T20:47:08Z",
-			"version": "v1.15.57",
-			"versionExact": "v1.15.57"
-=======
 			"checksumSHA1": "haQoWjrGZ5oXLSxUT7T1t7KFwQE=",
 			"path": "github.com/aws/aws-sdk-go/aws",
 			"revision": "5021928b560f2919fa37e159720a45ea13b18d8f",
 			"revisionTime": "2018-11-14T22:47:52Z",
 			"version": "v1.15.76",
 			"versionExact": "v1.15.76"
->>>>>>> e191bef4
 		},
 		{
 			"checksumSHA1": "DtuTqKH29YnLjrIJkRYX0HQtXY0=",
 			"path": "github.com/aws/aws-sdk-go/aws/arn",
-<<<<<<< HEAD
-			"revision": "66832f7f150914a46ffbfc03210f3b9cb0e4c005",
-			"revisionTime": "2018-10-17T20:47:08Z",
-			"version": "v1.15.57",
-			"versionExact": "v1.15.57"
-=======
-			"revision": "5021928b560f2919fa37e159720a45ea13b18d8f",
-			"revisionTime": "2018-11-14T22:47:52Z",
-			"version": "v1.15.76",
-			"versionExact": "v1.15.76"
->>>>>>> e191bef4
+			"revision": "5021928b560f2919fa37e159720a45ea13b18d8f",
+			"revisionTime": "2018-11-14T22:47:52Z",
+			"version": "v1.15.76",
+			"versionExact": "v1.15.76"
 		},
 		{
 			"checksumSHA1": "Y9W+4GimK4Fuxq+vyIskVYFRnX4=",
 			"path": "github.com/aws/aws-sdk-go/aws/awserr",
-<<<<<<< HEAD
-			"revision": "66832f7f150914a46ffbfc03210f3b9cb0e4c005",
-			"revisionTime": "2018-10-17T20:47:08Z",
-			"version": "v1.15.57",
-			"versionExact": "v1.15.57"
-=======
-			"revision": "5021928b560f2919fa37e159720a45ea13b18d8f",
-			"revisionTime": "2018-11-14T22:47:52Z",
-			"version": "v1.15.76",
-			"versionExact": "v1.15.76"
->>>>>>> e191bef4
+			"revision": "5021928b560f2919fa37e159720a45ea13b18d8f",
+			"revisionTime": "2018-11-14T22:47:52Z",
+			"version": "v1.15.76",
+			"versionExact": "v1.15.76"
 		},
 		{
 			"checksumSHA1": "yyYr41HZ1Aq0hWc3J5ijXwYEcac=",
 			"path": "github.com/aws/aws-sdk-go/aws/awsutil",
-<<<<<<< HEAD
-			"revision": "66832f7f150914a46ffbfc03210f3b9cb0e4c005",
-			"revisionTime": "2018-10-17T20:47:08Z",
-			"version": "v1.15.57",
-			"versionExact": "v1.15.57"
-=======
-			"revision": "5021928b560f2919fa37e159720a45ea13b18d8f",
-			"revisionTime": "2018-11-14T22:47:52Z",
-			"version": "v1.15.76",
-			"versionExact": "v1.15.76"
->>>>>>> e191bef4
+			"revision": "5021928b560f2919fa37e159720a45ea13b18d8f",
+			"revisionTime": "2018-11-14T22:47:52Z",
+			"version": "v1.15.76",
+			"versionExact": "v1.15.76"
 		},
 		{
 			"checksumSHA1": "EwL79Cq6euk+EV/t/n2E+jzPNmU=",
 			"path": "github.com/aws/aws-sdk-go/aws/client",
-<<<<<<< HEAD
-			"revision": "66832f7f150914a46ffbfc03210f3b9cb0e4c005",
-			"revisionTime": "2018-10-17T20:47:08Z",
-			"version": "v1.15.57",
-			"versionExact": "v1.15.57"
-=======
-			"revision": "5021928b560f2919fa37e159720a45ea13b18d8f",
-			"revisionTime": "2018-11-14T22:47:52Z",
-			"version": "v1.15.76",
-			"versionExact": "v1.15.76"
->>>>>>> e191bef4
+			"revision": "5021928b560f2919fa37e159720a45ea13b18d8f",
+			"revisionTime": "2018-11-14T22:47:52Z",
+			"version": "v1.15.76",
+			"versionExact": "v1.15.76"
 		},
 		{
 			"checksumSHA1": "uEJU4I6dTKaraQKvrljlYKUZwoc=",
 			"path": "github.com/aws/aws-sdk-go/aws/client/metadata",
-<<<<<<< HEAD
-			"revision": "66832f7f150914a46ffbfc03210f3b9cb0e4c005",
-			"revisionTime": "2018-10-17T20:47:08Z",
-			"version": "v1.15.57",
-			"versionExact": "v1.15.57"
-=======
-			"revision": "5021928b560f2919fa37e159720a45ea13b18d8f",
-			"revisionTime": "2018-11-14T22:47:52Z",
-			"version": "v1.15.76",
-			"versionExact": "v1.15.76"
->>>>>>> e191bef4
+			"revision": "5021928b560f2919fa37e159720a45ea13b18d8f",
+			"revisionTime": "2018-11-14T22:47:52Z",
+			"version": "v1.15.76",
+			"versionExact": "v1.15.76"
 		},
 		{
 			"checksumSHA1": "vVSUnICaD9IaBQisCfw0n8zLwig=",
 			"path": "github.com/aws/aws-sdk-go/aws/corehandlers",
-<<<<<<< HEAD
-			"revision": "66832f7f150914a46ffbfc03210f3b9cb0e4c005",
-			"revisionTime": "2018-10-17T20:47:08Z",
-			"version": "v1.15.57",
-			"versionExact": "v1.15.57"
-=======
-			"revision": "5021928b560f2919fa37e159720a45ea13b18d8f",
-			"revisionTime": "2018-11-14T22:47:52Z",
-			"version": "v1.15.76",
-			"versionExact": "v1.15.76"
->>>>>>> e191bef4
+			"revision": "5021928b560f2919fa37e159720a45ea13b18d8f",
+			"revisionTime": "2018-11-14T22:47:52Z",
+			"version": "v1.15.76",
+			"versionExact": "v1.15.76"
 		},
 		{
 			"checksumSHA1": "21pBkDFjY5sDY1rAW+f8dDPcWhk=",
 			"path": "github.com/aws/aws-sdk-go/aws/credentials",
-<<<<<<< HEAD
-			"revision": "66832f7f150914a46ffbfc03210f3b9cb0e4c005",
-			"revisionTime": "2018-10-17T20:47:08Z",
-			"version": "v1.15.57",
-			"versionExact": "v1.15.57"
-=======
-			"revision": "5021928b560f2919fa37e159720a45ea13b18d8f",
-			"revisionTime": "2018-11-14T22:47:52Z",
-			"version": "v1.15.76",
-			"versionExact": "v1.15.76"
->>>>>>> e191bef4
+			"revision": "5021928b560f2919fa37e159720a45ea13b18d8f",
+			"revisionTime": "2018-11-14T22:47:52Z",
+			"version": "v1.15.76",
+			"versionExact": "v1.15.76"
 		},
 		{
 			"checksumSHA1": "JTilCBYWVAfhbKSnrxCNhE8IFns=",
 			"path": "github.com/aws/aws-sdk-go/aws/credentials/ec2rolecreds",
-<<<<<<< HEAD
-			"revision": "66832f7f150914a46ffbfc03210f3b9cb0e4c005",
-			"revisionTime": "2018-10-17T20:47:08Z",
-			"version": "v1.15.57",
-			"versionExact": "v1.15.57"
-=======
-			"revision": "5021928b560f2919fa37e159720a45ea13b18d8f",
-			"revisionTime": "2018-11-14T22:47:52Z",
-			"version": "v1.15.76",
-			"versionExact": "v1.15.76"
->>>>>>> e191bef4
+			"revision": "5021928b560f2919fa37e159720a45ea13b18d8f",
+			"revisionTime": "2018-11-14T22:47:52Z",
+			"version": "v1.15.76",
+			"versionExact": "v1.15.76"
 		},
 		{
 			"checksumSHA1": "1pENtl2K9hG7qoB7R6J7dAHa82g=",
 			"path": "github.com/aws/aws-sdk-go/aws/credentials/endpointcreds",
-<<<<<<< HEAD
-			"revision": "66832f7f150914a46ffbfc03210f3b9cb0e4c005",
-			"revisionTime": "2018-10-17T20:47:08Z",
-			"version": "v1.15.57",
-			"versionExact": "v1.15.57"
-=======
-			"revision": "5021928b560f2919fa37e159720a45ea13b18d8f",
-			"revisionTime": "2018-11-14T22:47:52Z",
-			"version": "v1.15.76",
-			"versionExact": "v1.15.76"
->>>>>>> e191bef4
+			"revision": "5021928b560f2919fa37e159720a45ea13b18d8f",
+			"revisionTime": "2018-11-14T22:47:52Z",
+			"version": "v1.15.76",
+			"versionExact": "v1.15.76"
 		},
 		{
 			"checksumSHA1": "JEYqmF83O5n5bHkupAzA6STm0no=",
 			"path": "github.com/aws/aws-sdk-go/aws/credentials/stscreds",
-<<<<<<< HEAD
-			"revision": "66832f7f150914a46ffbfc03210f3b9cb0e4c005",
-			"revisionTime": "2018-10-17T20:47:08Z",
-			"version": "v1.15.57",
-			"versionExact": "v1.15.57"
-=======
 			"revision": "5021928b560f2919fa37e159720a45ea13b18d8f",
 			"revisionTime": "2018-11-14T22:47:52Z",
 			"version": "v1.15.76",
@@ -219,107 +141,58 @@
 			"revisionTime": "2018-11-14T22:47:52Z",
 			"version": "v1.15.76",
 			"versionExact": "v1.15.76"
->>>>>>> e191bef4
 		},
 		{
 			"checksumSHA1": "KZylhHa5CQP8deDHphHMU2tUr3o=",
 			"path": "github.com/aws/aws-sdk-go/aws/csm",
-<<<<<<< HEAD
-			"revision": "66832f7f150914a46ffbfc03210f3b9cb0e4c005",
-			"revisionTime": "2018-10-17T20:47:08Z",
-			"version": "v1.15.57",
-			"versionExact": "v1.15.57"
-=======
-			"revision": "5021928b560f2919fa37e159720a45ea13b18d8f",
-			"revisionTime": "2018-11-14T22:47:52Z",
-			"version": "v1.15.76",
-			"versionExact": "v1.15.76"
->>>>>>> e191bef4
+			"revision": "5021928b560f2919fa37e159720a45ea13b18d8f",
+			"revisionTime": "2018-11-14T22:47:52Z",
+			"version": "v1.15.76",
+			"versionExact": "v1.15.76"
 		},
 		{
 			"checksumSHA1": "7AmyyJXVkMdmy8dphC3Nalx5XkI=",
 			"path": "github.com/aws/aws-sdk-go/aws/defaults",
-<<<<<<< HEAD
-			"revision": "66832f7f150914a46ffbfc03210f3b9cb0e4c005",
-			"revisionTime": "2018-10-17T20:47:08Z",
-			"version": "v1.15.57",
-			"versionExact": "v1.15.57"
-=======
-			"revision": "5021928b560f2919fa37e159720a45ea13b18d8f",
-			"revisionTime": "2018-11-14T22:47:52Z",
-			"version": "v1.15.76",
-			"versionExact": "v1.15.76"
->>>>>>> e191bef4
+			"revision": "5021928b560f2919fa37e159720a45ea13b18d8f",
+			"revisionTime": "2018-11-14T22:47:52Z",
+			"version": "v1.15.76",
+			"versionExact": "v1.15.76"
 		},
 		{
 			"checksumSHA1": "mYqgKOMSGvLmrt0CoBNbqdcTM3c=",
 			"path": "github.com/aws/aws-sdk-go/aws/ec2metadata",
-<<<<<<< HEAD
-			"revision": "66832f7f150914a46ffbfc03210f3b9cb0e4c005",
-			"revisionTime": "2018-10-17T20:47:08Z",
-			"version": "v1.15.57",
-			"versionExact": "v1.15.57"
-=======
-			"revision": "5021928b560f2919fa37e159720a45ea13b18d8f",
-			"revisionTime": "2018-11-14T22:47:52Z",
-			"version": "v1.15.76",
-			"versionExact": "v1.15.76"
->>>>>>> e191bef4
+			"revision": "5021928b560f2919fa37e159720a45ea13b18d8f",
+			"revisionTime": "2018-11-14T22:47:52Z",
+			"version": "v1.15.76",
+			"versionExact": "v1.15.76"
 		},
 		{
 			"checksumSHA1": "RxTcnueTTgnisImME7EUIbwW9K0=",
 			"path": "github.com/aws/aws-sdk-go/aws/endpoints",
-<<<<<<< HEAD
-			"revision": "66832f7f150914a46ffbfc03210f3b9cb0e4c005",
-			"revisionTime": "2018-10-17T20:47:08Z",
-			"version": "v1.15.57",
-			"versionExact": "v1.15.57"
-=======
-			"revision": "5021928b560f2919fa37e159720a45ea13b18d8f",
-			"revisionTime": "2018-11-14T22:47:52Z",
-			"version": "v1.15.76",
-			"versionExact": "v1.15.76"
->>>>>>> e191bef4
+			"revision": "5021928b560f2919fa37e159720a45ea13b18d8f",
+			"revisionTime": "2018-11-14T22:47:52Z",
+			"version": "v1.15.76",
+			"versionExact": "v1.15.76"
 		},
 		{
 			"checksumSHA1": "JQpL1G6Z8ri4zsuqzQTQK9YUcKw=",
 			"path": "github.com/aws/aws-sdk-go/aws/request",
-<<<<<<< HEAD
-			"revision": "66832f7f150914a46ffbfc03210f3b9cb0e4c005",
-			"revisionTime": "2018-10-17T20:47:08Z",
-			"version": "v1.15.57",
-			"versionExact": "v1.15.57"
-=======
-			"revision": "5021928b560f2919fa37e159720a45ea13b18d8f",
-			"revisionTime": "2018-11-14T22:47:52Z",
-			"version": "v1.15.76",
-			"versionExact": "v1.15.76"
->>>>>>> e191bef4
+			"revision": "5021928b560f2919fa37e159720a45ea13b18d8f",
+			"revisionTime": "2018-11-14T22:47:52Z",
+			"version": "v1.15.76",
+			"versionExact": "v1.15.76"
 		},
 		{
 			"checksumSHA1": "il5G6l6B2K0OtHLjo+uTG3kM478=",
 			"path": "github.com/aws/aws-sdk-go/aws/session",
-<<<<<<< HEAD
-			"revision": "66832f7f150914a46ffbfc03210f3b9cb0e4c005",
-			"revisionTime": "2018-10-17T20:47:08Z",
-			"version": "v1.15.57",
-			"versionExact": "v1.15.57"
-=======
-			"revision": "5021928b560f2919fa37e159720a45ea13b18d8f",
-			"revisionTime": "2018-11-14T22:47:52Z",
-			"version": "v1.15.76",
-			"versionExact": "v1.15.76"
->>>>>>> e191bef4
+			"revision": "5021928b560f2919fa37e159720a45ea13b18d8f",
+			"revisionTime": "2018-11-14T22:47:52Z",
+			"version": "v1.15.76",
+			"versionExact": "v1.15.76"
 		},
 		{
 			"checksumSHA1": "NI5Qu/tfh4S4st2RsI7W8Fces9Q=",
 			"path": "github.com/aws/aws-sdk-go/aws/signer/v4",
-<<<<<<< HEAD
-			"revision": "66832f7f150914a46ffbfc03210f3b9cb0e4c005",
-			"revisionTime": "2018-10-17T20:47:08Z",
-			"version": "v1.15.57",
-			"versionExact": "v1.15.57"
-=======
 			"revision": "5021928b560f2919fa37e159720a45ea13b18d8f",
 			"revisionTime": "2018-11-14T22:47:52Z",
 			"version": "v1.15.76",
@@ -332,310 +205,162 @@
 			"revisionTime": "2018-11-14T22:47:52Z",
 			"version": "v1.15.76",
 			"versionExact": "v1.15.76"
->>>>>>> e191bef4
 		},
 		{
 			"checksumSHA1": "QvKGojx+wCHTDfXQ1aoOYzH3Y88=",
 			"path": "github.com/aws/aws-sdk-go/internal/s3err",
-<<<<<<< HEAD
-			"revision": "66832f7f150914a46ffbfc03210f3b9cb0e4c005",
-			"revisionTime": "2018-10-17T20:47:08Z",
-			"version": "v1.15.57",
-			"versionExact": "v1.15.57"
-=======
-			"revision": "5021928b560f2919fa37e159720a45ea13b18d8f",
-			"revisionTime": "2018-11-14T22:47:52Z",
-			"version": "v1.15.76",
-			"versionExact": "v1.15.76"
->>>>>>> e191bef4
+			"revision": "5021928b560f2919fa37e159720a45ea13b18d8f",
+			"revisionTime": "2018-11-14T22:47:52Z",
+			"version": "v1.15.76",
+			"versionExact": "v1.15.76"
 		},
 		{
 			"checksumSHA1": "wjxQlU1PYxrDRFoL1Vek8Wch7jk=",
 			"path": "github.com/aws/aws-sdk-go/internal/sdkio",
-<<<<<<< HEAD
-			"revision": "66832f7f150914a46ffbfc03210f3b9cb0e4c005",
-			"revisionTime": "2018-10-17T20:47:08Z",
-			"version": "v1.15.57",
-			"versionExact": "v1.15.57"
-=======
-			"revision": "5021928b560f2919fa37e159720a45ea13b18d8f",
-			"revisionTime": "2018-11-14T22:47:52Z",
-			"version": "v1.15.76",
-			"versionExact": "v1.15.76"
->>>>>>> e191bef4
+			"revision": "5021928b560f2919fa37e159720a45ea13b18d8f",
+			"revisionTime": "2018-11-14T22:47:52Z",
+			"version": "v1.15.76",
+			"versionExact": "v1.15.76"
 		},
 		{
 			"checksumSHA1": "MYLldFRnsZh21TfCkgkXCT3maPU=",
 			"path": "github.com/aws/aws-sdk-go/internal/sdkrand",
-<<<<<<< HEAD
-			"revision": "66832f7f150914a46ffbfc03210f3b9cb0e4c005",
-			"revisionTime": "2018-10-17T20:47:08Z",
-			"version": "v1.15.57",
-			"versionExact": "v1.15.57"
-=======
-			"revision": "5021928b560f2919fa37e159720a45ea13b18d8f",
-			"revisionTime": "2018-11-14T22:47:52Z",
-			"version": "v1.15.76",
-			"versionExact": "v1.15.76"
->>>>>>> e191bef4
+			"revision": "5021928b560f2919fa37e159720a45ea13b18d8f",
+			"revisionTime": "2018-11-14T22:47:52Z",
+			"version": "v1.15.76",
+			"versionExact": "v1.15.76"
 		},
 		{
 			"checksumSHA1": "tQVg7Sz2zv+KkhbiXxPH0mh9spg=",
 			"path": "github.com/aws/aws-sdk-go/internal/sdkuri",
-<<<<<<< HEAD
-			"revision": "66832f7f150914a46ffbfc03210f3b9cb0e4c005",
-			"revisionTime": "2018-10-17T20:47:08Z",
-			"version": "v1.15.57",
-			"versionExact": "v1.15.57"
-=======
-			"revision": "5021928b560f2919fa37e159720a45ea13b18d8f",
-			"revisionTime": "2018-11-14T22:47:52Z",
-			"version": "v1.15.76",
-			"versionExact": "v1.15.76"
->>>>>>> e191bef4
+			"revision": "5021928b560f2919fa37e159720a45ea13b18d8f",
+			"revisionTime": "2018-11-14T22:47:52Z",
+			"version": "v1.15.76",
+			"versionExact": "v1.15.76"
 		},
 		{
 			"checksumSHA1": "LjfJ5ydXdiSuQixC+HrmSZjW3NU=",
 			"path": "github.com/aws/aws-sdk-go/internal/shareddefaults",
-<<<<<<< HEAD
-			"revision": "66832f7f150914a46ffbfc03210f3b9cb0e4c005",
-			"revisionTime": "2018-10-17T20:47:08Z",
-			"version": "v1.15.57",
-			"versionExact": "v1.15.57"
-=======
-			"revision": "5021928b560f2919fa37e159720a45ea13b18d8f",
-			"revisionTime": "2018-11-14T22:47:52Z",
-			"version": "v1.15.76",
-			"versionExact": "v1.15.76"
->>>>>>> e191bef4
+			"revision": "5021928b560f2919fa37e159720a45ea13b18d8f",
+			"revisionTime": "2018-11-14T22:47:52Z",
+			"version": "v1.15.76",
+			"versionExact": "v1.15.76"
 		},
 		{
 			"checksumSHA1": "NHfa9brYkChSmKiBcKe+xMaJzlc=",
 			"path": "github.com/aws/aws-sdk-go/private/protocol",
-<<<<<<< HEAD
-			"revision": "66832f7f150914a46ffbfc03210f3b9cb0e4c005",
-			"revisionTime": "2018-10-17T20:47:08Z",
-			"version": "v1.15.57",
-			"versionExact": "v1.15.57"
-=======
-			"revision": "5021928b560f2919fa37e159720a45ea13b18d8f",
-			"revisionTime": "2018-11-14T22:47:52Z",
-			"version": "v1.15.76",
-			"versionExact": "v1.15.76"
->>>>>>> e191bef4
+			"revision": "5021928b560f2919fa37e159720a45ea13b18d8f",
+			"revisionTime": "2018-11-14T22:47:52Z",
+			"version": "v1.15.76",
+			"versionExact": "v1.15.76"
 		},
 		{
 			"checksumSHA1": "0cZnOaE1EcFUuiu4bdHV2k7slQg=",
 			"path": "github.com/aws/aws-sdk-go/private/protocol/ec2query",
-<<<<<<< HEAD
-			"revision": "66832f7f150914a46ffbfc03210f3b9cb0e4c005",
-			"revisionTime": "2018-10-17T20:47:08Z",
-			"version": "v1.15.57",
-			"versionExact": "v1.15.57"
-=======
-			"revision": "5021928b560f2919fa37e159720a45ea13b18d8f",
-			"revisionTime": "2018-11-14T22:47:52Z",
-			"version": "v1.15.76",
-			"versionExact": "v1.15.76"
->>>>>>> e191bef4
+			"revision": "5021928b560f2919fa37e159720a45ea13b18d8f",
+			"revisionTime": "2018-11-14T22:47:52Z",
+			"version": "v1.15.76",
+			"versionExact": "v1.15.76"
 		},
 		{
 			"checksumSHA1": "stsUCJVnZ5yMrmzSExbjbYp5tZ8=",
 			"path": "github.com/aws/aws-sdk-go/private/protocol/eventstream",
-<<<<<<< HEAD
-			"revision": "66832f7f150914a46ffbfc03210f3b9cb0e4c005",
-			"revisionTime": "2018-10-17T20:47:08Z",
-			"version": "v1.15.57",
-			"versionExact": "v1.15.57"
-=======
-			"revision": "5021928b560f2919fa37e159720a45ea13b18d8f",
-			"revisionTime": "2018-11-14T22:47:52Z",
-			"version": "v1.15.76",
-			"versionExact": "v1.15.76"
->>>>>>> e191bef4
+			"revision": "5021928b560f2919fa37e159720a45ea13b18d8f",
+			"revisionTime": "2018-11-14T22:47:52Z",
+			"version": "v1.15.76",
+			"versionExact": "v1.15.76"
 		},
 		{
 			"checksumSHA1": "bOQjEfKXaTqe7dZhDDER/wZUzQc=",
 			"path": "github.com/aws/aws-sdk-go/private/protocol/eventstream/eventstreamapi",
-<<<<<<< HEAD
-			"revision": "66832f7f150914a46ffbfc03210f3b9cb0e4c005",
-			"revisionTime": "2018-10-17T20:47:08Z",
-			"version": "v1.15.57",
-			"versionExact": "v1.15.57"
-=======
-			"revision": "5021928b560f2919fa37e159720a45ea13b18d8f",
-			"revisionTime": "2018-11-14T22:47:52Z",
-			"version": "v1.15.76",
-			"versionExact": "v1.15.76"
->>>>>>> e191bef4
+			"revision": "5021928b560f2919fa37e159720a45ea13b18d8f",
+			"revisionTime": "2018-11-14T22:47:52Z",
+			"version": "v1.15.76",
+			"versionExact": "v1.15.76"
 		},
 		{
 			"checksumSHA1": "tXRIRarT7qepHconxydtO7mXod4=",
 			"path": "github.com/aws/aws-sdk-go/private/protocol/json/jsonutil",
-<<<<<<< HEAD
-			"revision": "66832f7f150914a46ffbfc03210f3b9cb0e4c005",
-			"revisionTime": "2018-10-17T20:47:08Z",
-			"version": "v1.15.57",
-			"versionExact": "v1.15.57"
-=======
-			"revision": "5021928b560f2919fa37e159720a45ea13b18d8f",
-			"revisionTime": "2018-11-14T22:47:52Z",
-			"version": "v1.15.76",
-			"versionExact": "v1.15.76"
->>>>>>> e191bef4
+			"revision": "5021928b560f2919fa37e159720a45ea13b18d8f",
+			"revisionTime": "2018-11-14T22:47:52Z",
+			"version": "v1.15.76",
+			"versionExact": "v1.15.76"
 		},
 		{
 			"checksumSHA1": "v2c4B7IgTyjl7ShytqbTOqhCIoM=",
 			"path": "github.com/aws/aws-sdk-go/private/protocol/jsonrpc",
-<<<<<<< HEAD
-			"revision": "66832f7f150914a46ffbfc03210f3b9cb0e4c005",
-			"revisionTime": "2018-10-17T20:47:08Z",
-			"version": "v1.15.57",
-			"versionExact": "v1.15.57"
-=======
-			"revision": "5021928b560f2919fa37e159720a45ea13b18d8f",
-			"revisionTime": "2018-11-14T22:47:52Z",
-			"version": "v1.15.76",
-			"versionExact": "v1.15.76"
->>>>>>> e191bef4
+			"revision": "5021928b560f2919fa37e159720a45ea13b18d8f",
+			"revisionTime": "2018-11-14T22:47:52Z",
+			"version": "v1.15.76",
+			"versionExact": "v1.15.76"
 		},
 		{
 			"checksumSHA1": "lj56XJFI2OSp+hEOrFZ+eiEi/yM=",
 			"path": "github.com/aws/aws-sdk-go/private/protocol/query",
-<<<<<<< HEAD
-			"revision": "66832f7f150914a46ffbfc03210f3b9cb0e4c005",
-			"revisionTime": "2018-10-17T20:47:08Z",
-			"version": "v1.15.57",
-			"versionExact": "v1.15.57"
-=======
-			"revision": "5021928b560f2919fa37e159720a45ea13b18d8f",
-			"revisionTime": "2018-11-14T22:47:52Z",
-			"version": "v1.15.76",
-			"versionExact": "v1.15.76"
->>>>>>> e191bef4
+			"revision": "5021928b560f2919fa37e159720a45ea13b18d8f",
+			"revisionTime": "2018-11-14T22:47:52Z",
+			"version": "v1.15.76",
+			"versionExact": "v1.15.76"
 		},
 		{
 			"checksumSHA1": "+O6A945eTP9plLpkEMZB0lwBAcg=",
 			"path": "github.com/aws/aws-sdk-go/private/protocol/query/queryutil",
-<<<<<<< HEAD
-			"revision": "66832f7f150914a46ffbfc03210f3b9cb0e4c005",
-			"revisionTime": "2018-10-17T20:47:08Z",
-			"version": "v1.15.57",
-			"versionExact": "v1.15.57"
-=======
-			"revision": "5021928b560f2919fa37e159720a45ea13b18d8f",
-			"revisionTime": "2018-11-14T22:47:52Z",
-			"version": "v1.15.76",
-			"versionExact": "v1.15.76"
->>>>>>> e191bef4
+			"revision": "5021928b560f2919fa37e159720a45ea13b18d8f",
+			"revisionTime": "2018-11-14T22:47:52Z",
+			"version": "v1.15.76",
+			"versionExact": "v1.15.76"
 		},
 		{
 			"checksumSHA1": "uRvmEPKcEdv7qc0Ep2zn0E3Xumc=",
 			"path": "github.com/aws/aws-sdk-go/private/protocol/rest",
-<<<<<<< HEAD
-			"revision": "66832f7f150914a46ffbfc03210f3b9cb0e4c005",
-			"revisionTime": "2018-10-17T20:47:08Z",
-			"version": "v1.15.57",
-			"versionExact": "v1.15.57"
-=======
-			"revision": "5021928b560f2919fa37e159720a45ea13b18d8f",
-			"revisionTime": "2018-11-14T22:47:52Z",
-			"version": "v1.15.76",
-			"versionExact": "v1.15.76"
->>>>>>> e191bef4
+			"revision": "5021928b560f2919fa37e159720a45ea13b18d8f",
+			"revisionTime": "2018-11-14T22:47:52Z",
+			"version": "v1.15.76",
+			"versionExact": "v1.15.76"
 		},
 		{
 			"checksumSHA1": "S7NJNuKPbT+a9/zk9qC1/zZAHLM=",
 			"path": "github.com/aws/aws-sdk-go/private/protocol/restjson",
-<<<<<<< HEAD
-			"revision": "66832f7f150914a46ffbfc03210f3b9cb0e4c005",
-			"revisionTime": "2018-10-17T20:47:08Z",
-			"version": "v1.15.57",
-			"versionExact": "v1.15.57"
-=======
-			"revision": "5021928b560f2919fa37e159720a45ea13b18d8f",
-			"revisionTime": "2018-11-14T22:47:52Z",
-			"version": "v1.15.76",
-			"versionExact": "v1.15.76"
->>>>>>> e191bef4
+			"revision": "5021928b560f2919fa37e159720a45ea13b18d8f",
+			"revisionTime": "2018-11-14T22:47:52Z",
+			"version": "v1.15.76",
+			"versionExact": "v1.15.76"
 		},
 		{
 			"checksumSHA1": "ZZgzuZoMphxAf8wwz9QqpSQdBGc=",
 			"path": "github.com/aws/aws-sdk-go/private/protocol/restxml",
-<<<<<<< HEAD
-			"revision": "66832f7f150914a46ffbfc03210f3b9cb0e4c005",
-			"revisionTime": "2018-10-17T20:47:08Z",
-			"version": "v1.15.57",
-			"versionExact": "v1.15.57"
-=======
-			"revision": "5021928b560f2919fa37e159720a45ea13b18d8f",
-			"revisionTime": "2018-11-14T22:47:52Z",
-			"version": "v1.15.76",
-			"versionExact": "v1.15.76"
->>>>>>> e191bef4
+			"revision": "5021928b560f2919fa37e159720a45ea13b18d8f",
+			"revisionTime": "2018-11-14T22:47:52Z",
+			"version": "v1.15.76",
+			"versionExact": "v1.15.76"
 		},
 		{
 			"checksumSHA1": "soXVJWQ/xvEB72Mo6FresaQIxLg=",
 			"path": "github.com/aws/aws-sdk-go/private/protocol/xml/xmlutil",
-<<<<<<< HEAD
-			"revision": "66832f7f150914a46ffbfc03210f3b9cb0e4c005",
-			"revisionTime": "2018-10-17T20:47:08Z",
-			"version": "v1.15.57",
-			"versionExact": "v1.15.57"
-=======
-			"revision": "5021928b560f2919fa37e159720a45ea13b18d8f",
-			"revisionTime": "2018-11-14T22:47:52Z",
-			"version": "v1.15.76",
-			"versionExact": "v1.15.76"
->>>>>>> e191bef4
+			"revision": "5021928b560f2919fa37e159720a45ea13b18d8f",
+			"revisionTime": "2018-11-14T22:47:52Z",
+			"version": "v1.15.76",
+			"versionExact": "v1.15.76"
 		},
 		{
 			"checksumSHA1": "F6mth+G7dXN1GI+nktaGo8Lx8aE=",
 			"path": "github.com/aws/aws-sdk-go/private/signer/v2",
-<<<<<<< HEAD
-			"revision": "66832f7f150914a46ffbfc03210f3b9cb0e4c005",
-			"revisionTime": "2018-10-17T20:47:08Z",
-			"version": "v1.15.57",
-			"versionExact": "v1.15.57"
-=======
-			"revision": "5021928b560f2919fa37e159720a45ea13b18d8f",
-			"revisionTime": "2018-11-14T22:47:52Z",
-			"version": "v1.15.76",
-			"versionExact": "v1.15.76"
->>>>>>> e191bef4
+			"revision": "5021928b560f2919fa37e159720a45ea13b18d8f",
+			"revisionTime": "2018-11-14T22:47:52Z",
+			"version": "v1.15.76",
+			"versionExact": "v1.15.76"
 		},
 		{
 			"checksumSHA1": "V5YPKdVv7D3cpcfO2gecYoB4+0E=",
 			"path": "github.com/aws/aws-sdk-go/service/acm",
-<<<<<<< HEAD
-			"revision": "66832f7f150914a46ffbfc03210f3b9cb0e4c005",
-			"revisionTime": "2018-10-17T20:47:08Z",
-			"version": "v1.15.57",
-			"versionExact": "v1.15.57"
-=======
-			"revision": "5021928b560f2919fa37e159720a45ea13b18d8f",
-			"revisionTime": "2018-11-14T22:47:52Z",
-			"version": "v1.15.76",
-			"versionExact": "v1.15.76"
->>>>>>> e191bef4
+			"revision": "5021928b560f2919fa37e159720a45ea13b18d8f",
+			"revisionTime": "2018-11-14T22:47:52Z",
+			"version": "v1.15.76",
+			"versionExact": "v1.15.76"
 		},
 		{
 			"checksumSHA1": "TekD25t+ErY7ep0VSZU1RbOuAhg=",
 			"path": "github.com/aws/aws-sdk-go/service/acmpca",
-<<<<<<< HEAD
-			"revision": "66832f7f150914a46ffbfc03210f3b9cb0e4c005",
-			"revisionTime": "2018-10-17T20:47:08Z",
-			"version": "v1.15.57",
-			"versionExact": "v1.15.57"
-		},
-		{
-			"checksumSHA1": "Nqzsk16UhXLuwQYjWWLBiqc6yM4=",
-			"path": "github.com/aws/aws-sdk-go/service/apigateway",
-			"revision": "66832f7f150914a46ffbfc03210f3b9cb0e4c005",
-			"revisionTime": "2018-10-17T20:47:08Z",
-			"version": "v1.15.57",
-			"versionExact": "v1.15.57"
-=======
 			"revision": "5021928b560f2919fa37e159720a45ea13b18d8f",
 			"revisionTime": "2018-11-14T22:47:52Z",
 			"version": "v1.15.76",
@@ -648,205 +373,106 @@
 			"revisionTime": "2018-11-14T22:47:52Z",
 			"version": "v1.15.76",
 			"versionExact": "v1.15.76"
->>>>>>> e191bef4
 		},
 		{
 			"checksumSHA1": "AAv5tgpGyzpzwfftoAJnudq2334=",
 			"path": "github.com/aws/aws-sdk-go/service/applicationautoscaling",
-<<<<<<< HEAD
-			"revision": "66832f7f150914a46ffbfc03210f3b9cb0e4c005",
-			"revisionTime": "2018-10-17T20:47:08Z",
-			"version": "v1.15.57",
-			"versionExact": "v1.15.57"
-=======
-			"revision": "5021928b560f2919fa37e159720a45ea13b18d8f",
-			"revisionTime": "2018-11-14T22:47:52Z",
-			"version": "v1.15.76",
-			"versionExact": "v1.15.76"
->>>>>>> e191bef4
+			"revision": "5021928b560f2919fa37e159720a45ea13b18d8f",
+			"revisionTime": "2018-11-14T22:47:52Z",
+			"version": "v1.15.76",
+			"versionExact": "v1.15.76"
 		},
 		{
 			"checksumSHA1": "4GehXfXvsfsv903OjmzEQskC2Z4=",
 			"path": "github.com/aws/aws-sdk-go/service/appsync",
-<<<<<<< HEAD
-			"revision": "66832f7f150914a46ffbfc03210f3b9cb0e4c005",
-			"revisionTime": "2018-10-17T20:47:08Z",
-			"version": "v1.15.57",
-			"versionExact": "v1.15.57"
-=======
-			"revision": "5021928b560f2919fa37e159720a45ea13b18d8f",
-			"revisionTime": "2018-11-14T22:47:52Z",
-			"version": "v1.15.76",
-			"versionExact": "v1.15.76"
->>>>>>> e191bef4
+			"revision": "5021928b560f2919fa37e159720a45ea13b18d8f",
+			"revisionTime": "2018-11-14T22:47:52Z",
+			"version": "v1.15.76",
+			"versionExact": "v1.15.76"
 		},
 		{
 			"checksumSHA1": "62J/tLeZX36VfFPh5+gCrH9kh/E=",
 			"path": "github.com/aws/aws-sdk-go/service/athena",
-<<<<<<< HEAD
-			"revision": "66832f7f150914a46ffbfc03210f3b9cb0e4c005",
-			"revisionTime": "2018-10-17T20:47:08Z",
-			"version": "v1.15.57",
-			"versionExact": "v1.15.57"
-=======
-			"revision": "5021928b560f2919fa37e159720a45ea13b18d8f",
-			"revisionTime": "2018-11-14T22:47:52Z",
-			"version": "v1.15.76",
-			"versionExact": "v1.15.76"
->>>>>>> e191bef4
+			"revision": "5021928b560f2919fa37e159720a45ea13b18d8f",
+			"revisionTime": "2018-11-14T22:47:52Z",
+			"version": "v1.15.76",
+			"versionExact": "v1.15.76"
 		},
 		{
 			"checksumSHA1": "jixPFRDc2Mw50szA2n01JRhvJnU=",
 			"path": "github.com/aws/aws-sdk-go/service/autoscaling",
-<<<<<<< HEAD
-			"revision": "66832f7f150914a46ffbfc03210f3b9cb0e4c005",
-			"revisionTime": "2018-10-17T20:47:08Z",
-			"version": "v1.15.57",
-			"versionExact": "v1.15.57"
-=======
-			"revision": "5021928b560f2919fa37e159720a45ea13b18d8f",
-			"revisionTime": "2018-11-14T22:47:52Z",
-			"version": "v1.15.76",
-			"versionExact": "v1.15.76"
->>>>>>> e191bef4
+			"revision": "5021928b560f2919fa37e159720a45ea13b18d8f",
+			"revisionTime": "2018-11-14T22:47:52Z",
+			"version": "v1.15.76",
+			"versionExact": "v1.15.76"
 		},
 		{
 			"checksumSHA1": "kj7e2Spic41QyQK4FIN9UqWbuz0=",
 			"path": "github.com/aws/aws-sdk-go/service/batch",
-<<<<<<< HEAD
-			"revision": "66832f7f150914a46ffbfc03210f3b9cb0e4c005",
-			"revisionTime": "2018-10-17T20:47:08Z",
-			"version": "v1.15.57",
-			"versionExact": "v1.15.57"
-=======
-			"revision": "5021928b560f2919fa37e159720a45ea13b18d8f",
-			"revisionTime": "2018-11-14T22:47:52Z",
-			"version": "v1.15.76",
-			"versionExact": "v1.15.76"
->>>>>>> e191bef4
+			"revision": "5021928b560f2919fa37e159720a45ea13b18d8f",
+			"revisionTime": "2018-11-14T22:47:52Z",
+			"version": "v1.15.76",
+			"versionExact": "v1.15.76"
 		},
 		{
 			"checksumSHA1": "y0zwTXci4I6vL2us4sVXlSZnXC4=",
 			"path": "github.com/aws/aws-sdk-go/service/budgets",
-<<<<<<< HEAD
-			"revision": "66832f7f150914a46ffbfc03210f3b9cb0e4c005",
-			"revisionTime": "2018-10-17T20:47:08Z",
-			"version": "v1.15.57",
-			"versionExact": "v1.15.57"
-=======
-			"revision": "5021928b560f2919fa37e159720a45ea13b18d8f",
-			"revisionTime": "2018-11-14T22:47:52Z",
-			"version": "v1.15.76",
-			"versionExact": "v1.15.76"
->>>>>>> e191bef4
+			"revision": "5021928b560f2919fa37e159720a45ea13b18d8f",
+			"revisionTime": "2018-11-14T22:47:52Z",
+			"version": "v1.15.76",
+			"versionExact": "v1.15.76"
 		},
 		{
 			"checksumSHA1": "VatUlbTYWJxikHDG/XnfIgejXtI=",
 			"path": "github.com/aws/aws-sdk-go/service/cloud9",
-<<<<<<< HEAD
-			"revision": "66832f7f150914a46ffbfc03210f3b9cb0e4c005",
-			"revisionTime": "2018-10-17T20:47:08Z",
-			"version": "v1.15.57",
-			"versionExact": "v1.15.57"
-=======
-			"revision": "5021928b560f2919fa37e159720a45ea13b18d8f",
-			"revisionTime": "2018-11-14T22:47:52Z",
-			"version": "v1.15.76",
-			"versionExact": "v1.15.76"
->>>>>>> e191bef4
+			"revision": "5021928b560f2919fa37e159720a45ea13b18d8f",
+			"revisionTime": "2018-11-14T22:47:52Z",
+			"version": "v1.15.76",
+			"versionExact": "v1.15.76"
 		},
 		{
 			"checksumSHA1": "QgCCnA7QxsjLrbN/ihpBUri0bPc=",
 			"path": "github.com/aws/aws-sdk-go/service/cloudformation",
-<<<<<<< HEAD
-			"revision": "66832f7f150914a46ffbfc03210f3b9cb0e4c005",
-			"revisionTime": "2018-10-17T20:47:08Z",
-			"version": "v1.15.57",
-			"versionExact": "v1.15.57"
-=======
-			"revision": "5021928b560f2919fa37e159720a45ea13b18d8f",
-			"revisionTime": "2018-11-14T22:47:52Z",
-			"version": "v1.15.76",
-			"versionExact": "v1.15.76"
->>>>>>> e191bef4
+			"revision": "5021928b560f2919fa37e159720a45ea13b18d8f",
+			"revisionTime": "2018-11-14T22:47:52Z",
+			"version": "v1.15.76",
+			"versionExact": "v1.15.76"
 		},
 		{
 			"checksumSHA1": "PZHlzkNYMSasi//Us6Eguq/rz48=",
 			"path": "github.com/aws/aws-sdk-go/service/cloudfront",
-<<<<<<< HEAD
-			"revision": "66832f7f150914a46ffbfc03210f3b9cb0e4c005",
-			"revisionTime": "2018-10-17T20:47:08Z",
-			"version": "v1.15.57",
-			"versionExact": "v1.15.57"
-=======
-			"revision": "5021928b560f2919fa37e159720a45ea13b18d8f",
-			"revisionTime": "2018-11-14T22:47:52Z",
-			"version": "v1.15.76",
-			"versionExact": "v1.15.76"
->>>>>>> e191bef4
+			"revision": "5021928b560f2919fa37e159720a45ea13b18d8f",
+			"revisionTime": "2018-11-14T22:47:52Z",
+			"version": "v1.15.76",
+			"versionExact": "v1.15.76"
 		},
 		{
 			"checksumSHA1": "36H7Vj7tRy/x0zvKjXZxuOhZ4zk=",
 			"path": "github.com/aws/aws-sdk-go/service/cloudhsmv2",
-<<<<<<< HEAD
-			"revision": "66832f7f150914a46ffbfc03210f3b9cb0e4c005",
-			"revisionTime": "2018-10-17T20:47:08Z",
-			"version": "v1.15.57",
-			"versionExact": "v1.15.57"
-=======
-			"revision": "5021928b560f2919fa37e159720a45ea13b18d8f",
-			"revisionTime": "2018-11-14T22:47:52Z",
-			"version": "v1.15.76",
-			"versionExact": "v1.15.76"
->>>>>>> e191bef4
+			"revision": "5021928b560f2919fa37e159720a45ea13b18d8f",
+			"revisionTime": "2018-11-14T22:47:52Z",
+			"version": "v1.15.76",
+			"versionExact": "v1.15.76"
 		},
 		{
 			"checksumSHA1": "tOw80eNTNpvIpMRVBr9oRjLcQ58=",
 			"path": "github.com/aws/aws-sdk-go/service/cloudsearch",
-<<<<<<< HEAD
-			"revision": "66832f7f150914a46ffbfc03210f3b9cb0e4c005",
-			"revisionTime": "2018-10-17T20:47:08Z",
-			"version": "v1.15.57",
-			"versionExact": "v1.15.57"
-=======
-			"revision": "5021928b560f2919fa37e159720a45ea13b18d8f",
-			"revisionTime": "2018-11-14T22:47:52Z",
-			"version": "v1.15.76",
-			"versionExact": "v1.15.76"
->>>>>>> e191bef4
+			"revision": "5021928b560f2919fa37e159720a45ea13b18d8f",
+			"revisionTime": "2018-11-14T22:47:52Z",
+			"version": "v1.15.76",
+			"versionExact": "v1.15.76"
 		},
 		{
 			"checksumSHA1": "qWajWS3eZiZUIW1c2C3nH4tC+TI=",
 			"path": "github.com/aws/aws-sdk-go/service/cloudtrail",
-<<<<<<< HEAD
-			"revision": "66832f7f150914a46ffbfc03210f3b9cb0e4c005",
-			"revisionTime": "2018-10-17T20:47:08Z",
-			"version": "v1.15.57",
-			"versionExact": "v1.15.57"
-=======
-			"revision": "5021928b560f2919fa37e159720a45ea13b18d8f",
-			"revisionTime": "2018-11-14T22:47:52Z",
-			"version": "v1.15.76",
-			"versionExact": "v1.15.76"
->>>>>>> e191bef4
+			"revision": "5021928b560f2919fa37e159720a45ea13b18d8f",
+			"revisionTime": "2018-11-14T22:47:52Z",
+			"version": "v1.15.76",
+			"versionExact": "v1.15.76"
 		},
 		{
 			"checksumSHA1": "YsLO1gRTLh3f+c3TdsYs0WqHUKo=",
 			"path": "github.com/aws/aws-sdk-go/service/cloudwatch",
-<<<<<<< HEAD
-			"revision": "66832f7f150914a46ffbfc03210f3b9cb0e4c005",
-			"revisionTime": "2018-10-17T20:47:08Z",
-			"version": "v1.15.57",
-			"versionExact": "v1.15.57"
-		},
-		{
-			"checksumSHA1": "OF5katFgWJVanCOPAwiIsAS/Fqs=",
-			"path": "github.com/aws/aws-sdk-go/service/cloudwatchevents",
-			"revision": "66832f7f150914a46ffbfc03210f3b9cb0e4c005",
-			"revisionTime": "2018-10-17T20:47:08Z",
-			"version": "v1.15.57",
-			"versionExact": "v1.15.57"
-=======
 			"revision": "5021928b560f2919fa37e159720a45ea13b18d8f",
 			"revisionTime": "2018-11-14T22:47:52Z",
 			"version": "v1.15.76",
@@ -859,870 +485,462 @@
 			"revisionTime": "2018-11-14T22:47:52Z",
 			"version": "v1.15.76",
 			"versionExact": "v1.15.76"
->>>>>>> e191bef4
 		},
 		{
 			"checksumSHA1": "9Cxvnmqh2j0dX5OFoHOu5cePz1Y=",
 			"path": "github.com/aws/aws-sdk-go/service/cloudwatchlogs",
-<<<<<<< HEAD
-			"revision": "66832f7f150914a46ffbfc03210f3b9cb0e4c005",
-			"revisionTime": "2018-10-17T20:47:08Z",
-			"version": "v1.15.57",
-			"versionExact": "v1.15.57"
-=======
-			"revision": "5021928b560f2919fa37e159720a45ea13b18d8f",
-			"revisionTime": "2018-11-14T22:47:52Z",
-			"version": "v1.15.76",
-			"versionExact": "v1.15.76"
->>>>>>> e191bef4
+			"revision": "5021928b560f2919fa37e159720a45ea13b18d8f",
+			"revisionTime": "2018-11-14T22:47:52Z",
+			"version": "v1.15.76",
+			"versionExact": "v1.15.76"
 		},
 		{
 			"checksumSHA1": "1Y+4spjoq0V4vxvu8u5YBekeFcU=",
 			"path": "github.com/aws/aws-sdk-go/service/codebuild",
-<<<<<<< HEAD
-			"revision": "66832f7f150914a46ffbfc03210f3b9cb0e4c005",
-			"revisionTime": "2018-10-17T20:47:08Z",
-			"version": "v1.15.57",
-			"versionExact": "v1.15.57"
-=======
-			"revision": "5021928b560f2919fa37e159720a45ea13b18d8f",
-			"revisionTime": "2018-11-14T22:47:52Z",
-			"version": "v1.15.76",
-			"versionExact": "v1.15.76"
->>>>>>> e191bef4
+			"revision": "5021928b560f2919fa37e159720a45ea13b18d8f",
+			"revisionTime": "2018-11-14T22:47:52Z",
+			"version": "v1.15.76",
+			"versionExact": "v1.15.76"
 		},
 		{
 			"checksumSHA1": "9uVTrIQWdmX4oWxLYOB6QHf7mdo=",
 			"path": "github.com/aws/aws-sdk-go/service/codecommit",
-<<<<<<< HEAD
-			"revision": "66832f7f150914a46ffbfc03210f3b9cb0e4c005",
-			"revisionTime": "2018-10-17T20:47:08Z",
-			"version": "v1.15.57",
-			"versionExact": "v1.15.57"
-=======
-			"revision": "5021928b560f2919fa37e159720a45ea13b18d8f",
-			"revisionTime": "2018-11-14T22:47:52Z",
-			"version": "v1.15.76",
-			"versionExact": "v1.15.76"
->>>>>>> e191bef4
+			"revision": "5021928b560f2919fa37e159720a45ea13b18d8f",
+			"revisionTime": "2018-11-14T22:47:52Z",
+			"version": "v1.15.76",
+			"versionExact": "v1.15.76"
 		},
 		{
 			"checksumSHA1": "zJdKvz7MomKCn752Wizv3OkecrI=",
 			"path": "github.com/aws/aws-sdk-go/service/codedeploy",
-<<<<<<< HEAD
-			"revision": "66832f7f150914a46ffbfc03210f3b9cb0e4c005",
-			"revisionTime": "2018-10-17T20:47:08Z",
-			"version": "v1.15.57",
-			"versionExact": "v1.15.57"
-=======
-			"revision": "5021928b560f2919fa37e159720a45ea13b18d8f",
-			"revisionTime": "2018-11-14T22:47:52Z",
-			"version": "v1.15.76",
-			"versionExact": "v1.15.76"
->>>>>>> e191bef4
+			"revision": "5021928b560f2919fa37e159720a45ea13b18d8f",
+			"revisionTime": "2018-11-14T22:47:52Z",
+			"version": "v1.15.76",
+			"versionExact": "v1.15.76"
 		},
 		{
 			"checksumSHA1": "0OFYwJRcnrXHBP9dXGjtQtqNc9w=",
 			"path": "github.com/aws/aws-sdk-go/service/codepipeline",
-<<<<<<< HEAD
-			"revision": "66832f7f150914a46ffbfc03210f3b9cb0e4c005",
-			"revisionTime": "2018-10-17T20:47:08Z",
-			"version": "v1.15.57",
-			"versionExact": "v1.15.57"
-=======
-			"revision": "5021928b560f2919fa37e159720a45ea13b18d8f",
-			"revisionTime": "2018-11-14T22:47:52Z",
-			"version": "v1.15.76",
-			"versionExact": "v1.15.76"
->>>>>>> e191bef4
+			"revision": "5021928b560f2919fa37e159720a45ea13b18d8f",
+			"revisionTime": "2018-11-14T22:47:52Z",
+			"version": "v1.15.76",
+			"versionExact": "v1.15.76"
 		},
 		{
 			"checksumSHA1": "cJY0EMAnPPjmLHW6BepTS4yrI/g=",
 			"path": "github.com/aws/aws-sdk-go/service/cognitoidentity",
-<<<<<<< HEAD
-			"revision": "66832f7f150914a46ffbfc03210f3b9cb0e4c005",
-			"revisionTime": "2018-10-17T20:47:08Z",
-			"version": "v1.15.57",
-			"versionExact": "v1.15.57"
-=======
-			"revision": "5021928b560f2919fa37e159720a45ea13b18d8f",
-			"revisionTime": "2018-11-14T22:47:52Z",
-			"version": "v1.15.76",
-			"versionExact": "v1.15.76"
->>>>>>> e191bef4
+			"revision": "5021928b560f2919fa37e159720a45ea13b18d8f",
+			"revisionTime": "2018-11-14T22:47:52Z",
+			"version": "v1.15.76",
+			"versionExact": "v1.15.76"
 		},
 		{
 			"checksumSHA1": "s2S+xgdxmt4yjviWgRzgX8Tk2pE=",
 			"path": "github.com/aws/aws-sdk-go/service/cognitoidentityprovider",
-<<<<<<< HEAD
-			"revision": "66832f7f150914a46ffbfc03210f3b9cb0e4c005",
-			"revisionTime": "2018-10-17T20:47:08Z",
-			"version": "v1.15.57",
-			"versionExact": "v1.15.57"
-=======
-			"revision": "5021928b560f2919fa37e159720a45ea13b18d8f",
-			"revisionTime": "2018-11-14T22:47:52Z",
-			"version": "v1.15.76",
-			"versionExact": "v1.15.76"
->>>>>>> e191bef4
+			"revision": "5021928b560f2919fa37e159720a45ea13b18d8f",
+			"revisionTime": "2018-11-14T22:47:52Z",
+			"version": "v1.15.76",
+			"versionExact": "v1.15.76"
 		},
 		{
 			"checksumSHA1": "MYrIailhvTD9FcqQr8XZzov1yWw=",
 			"path": "github.com/aws/aws-sdk-go/service/configservice",
-<<<<<<< HEAD
-			"revision": "66832f7f150914a46ffbfc03210f3b9cb0e4c005",
-			"revisionTime": "2018-10-17T20:47:08Z",
-			"version": "v1.15.57",
-			"versionExact": "v1.15.57"
-=======
-			"revision": "5021928b560f2919fa37e159720a45ea13b18d8f",
-			"revisionTime": "2018-11-14T22:47:52Z",
-			"version": "v1.15.76",
-			"versionExact": "v1.15.76"
->>>>>>> e191bef4
+			"revision": "5021928b560f2919fa37e159720a45ea13b18d8f",
+			"revisionTime": "2018-11-14T22:47:52Z",
+			"version": "v1.15.76",
+			"versionExact": "v1.15.76"
 		},
 		{
 			"checksumSHA1": "1k/98oyUBa3hTawpg5PQ5t/iYQo=",
 			"path": "github.com/aws/aws-sdk-go/service/databasemigrationservice",
-<<<<<<< HEAD
-			"revision": "66832f7f150914a46ffbfc03210f3b9cb0e4c005",
-			"revisionTime": "2018-10-17T20:47:08Z",
-			"version": "v1.15.57",
-			"versionExact": "v1.15.57"
-=======
-			"revision": "5021928b560f2919fa37e159720a45ea13b18d8f",
-			"revisionTime": "2018-11-14T22:47:52Z",
-			"version": "v1.15.76",
-			"versionExact": "v1.15.76"
->>>>>>> e191bef4
+			"revision": "5021928b560f2919fa37e159720a45ea13b18d8f",
+			"revisionTime": "2018-11-14T22:47:52Z",
+			"version": "v1.15.76",
+			"versionExact": "v1.15.76"
 		},
 		{
 			"checksumSHA1": "af9EdSqDMCYQElRwv6JyhNIusQo=",
 			"path": "github.com/aws/aws-sdk-go/service/datapipeline",
-<<<<<<< HEAD
-			"revision": "66832f7f150914a46ffbfc03210f3b9cb0e4c005",
-			"revisionTime": "2018-10-17T20:47:08Z",
-			"version": "v1.15.57",
-			"versionExact": "v1.15.57"
-=======
-			"revision": "5021928b560f2919fa37e159720a45ea13b18d8f",
-			"revisionTime": "2018-11-14T22:47:52Z",
-			"version": "v1.15.76",
-			"versionExact": "v1.15.76"
->>>>>>> e191bef4
+			"revision": "5021928b560f2919fa37e159720a45ea13b18d8f",
+			"revisionTime": "2018-11-14T22:47:52Z",
+			"version": "v1.15.76",
+			"versionExact": "v1.15.76"
 		},
 		{
 			"checksumSHA1": "E2PzR2gdjvKrUoxFlf5Recjd604=",
 			"path": "github.com/aws/aws-sdk-go/service/dax",
-<<<<<<< HEAD
-			"revision": "66832f7f150914a46ffbfc03210f3b9cb0e4c005",
-			"revisionTime": "2018-10-17T20:47:08Z",
-			"version": "v1.15.57",
-			"versionExact": "v1.15.57"
-=======
-			"revision": "5021928b560f2919fa37e159720a45ea13b18d8f",
-			"revisionTime": "2018-11-14T22:47:52Z",
-			"version": "v1.15.76",
-			"versionExact": "v1.15.76"
->>>>>>> e191bef4
+			"revision": "5021928b560f2919fa37e159720a45ea13b18d8f",
+			"revisionTime": "2018-11-14T22:47:52Z",
+			"version": "v1.15.76",
+			"versionExact": "v1.15.76"
 		},
 		{
 			"checksumSHA1": "4bC9kZGFPtYITOw8jTdVFpJPNkM=",
 			"path": "github.com/aws/aws-sdk-go/service/devicefarm",
-<<<<<<< HEAD
-			"revision": "66832f7f150914a46ffbfc03210f3b9cb0e4c005",
-			"revisionTime": "2018-10-17T20:47:08Z",
-			"version": "v1.15.57",
-			"versionExact": "v1.15.57"
-=======
-			"revision": "5021928b560f2919fa37e159720a45ea13b18d8f",
-			"revisionTime": "2018-11-14T22:47:52Z",
-			"version": "v1.15.76",
-			"versionExact": "v1.15.76"
->>>>>>> e191bef4
+			"revision": "5021928b560f2919fa37e159720a45ea13b18d8f",
+			"revisionTime": "2018-11-14T22:47:52Z",
+			"version": "v1.15.76",
+			"versionExact": "v1.15.76"
 		},
 		{
 			"checksumSHA1": "d2cEBjI/sgDnWEzHtwkTqu7NS5Y=",
 			"path": "github.com/aws/aws-sdk-go/service/directconnect",
-<<<<<<< HEAD
-			"revision": "66832f7f150914a46ffbfc03210f3b9cb0e4c005",
-			"revisionTime": "2018-10-17T20:47:08Z",
-			"version": "v1.15.57",
-			"versionExact": "v1.15.57"
-=======
-			"revision": "5021928b560f2919fa37e159720a45ea13b18d8f",
-			"revisionTime": "2018-11-14T22:47:52Z",
-			"version": "v1.15.76",
-			"versionExact": "v1.15.76"
->>>>>>> e191bef4
+			"revision": "5021928b560f2919fa37e159720a45ea13b18d8f",
+			"revisionTime": "2018-11-14T22:47:52Z",
+			"version": "v1.15.76",
+			"versionExact": "v1.15.76"
 		},
 		{
 			"checksumSHA1": "SMFibYGCd4yJfI7cV6m5hsA0DdU=",
 			"path": "github.com/aws/aws-sdk-go/service/directoryservice",
-<<<<<<< HEAD
-			"revision": "66832f7f150914a46ffbfc03210f3b9cb0e4c005",
-			"revisionTime": "2018-10-17T20:47:08Z",
-			"version": "v1.15.57",
-			"versionExact": "v1.15.57"
-=======
-			"revision": "5021928b560f2919fa37e159720a45ea13b18d8f",
-			"revisionTime": "2018-11-14T22:47:52Z",
-			"version": "v1.15.76",
-			"versionExact": "v1.15.76"
->>>>>>> e191bef4
+			"revision": "5021928b560f2919fa37e159720a45ea13b18d8f",
+			"revisionTime": "2018-11-14T22:47:52Z",
+			"version": "v1.15.76",
+			"versionExact": "v1.15.76"
 		},
 		{
 			"checksumSHA1": "QXJRjnodsUq3WACgm850nSlV8pE=",
 			"path": "github.com/aws/aws-sdk-go/service/dlm",
-<<<<<<< HEAD
-			"revision": "66832f7f150914a46ffbfc03210f3b9cb0e4c005",
-			"revisionTime": "2018-10-17T20:47:08Z",
-			"version": "v1.15.57",
-			"versionExact": "v1.15.57"
-=======
-			"revision": "5021928b560f2919fa37e159720a45ea13b18d8f",
-			"revisionTime": "2018-11-14T22:47:52Z",
-			"version": "v1.15.76",
-			"versionExact": "v1.15.76"
->>>>>>> e191bef4
+			"revision": "5021928b560f2919fa37e159720a45ea13b18d8f",
+			"revisionTime": "2018-11-14T22:47:52Z",
+			"version": "v1.15.76",
+			"versionExact": "v1.15.76"
 		},
 		{
 			"checksumSHA1": "wY+9wVzwZ2IRigGVUH/Brml8dCw=",
 			"path": "github.com/aws/aws-sdk-go/service/dynamodb",
-<<<<<<< HEAD
-			"revision": "66832f7f150914a46ffbfc03210f3b9cb0e4c005",
-			"revisionTime": "2018-10-17T20:47:08Z",
-			"version": "v1.15.57",
-			"versionExact": "v1.15.57"
-=======
-			"revision": "5021928b560f2919fa37e159720a45ea13b18d8f",
-			"revisionTime": "2018-11-14T22:47:52Z",
-			"version": "v1.15.76",
-			"versionExact": "v1.15.76"
->>>>>>> e191bef4
+			"revision": "5021928b560f2919fa37e159720a45ea13b18d8f",
+			"revisionTime": "2018-11-14T22:47:52Z",
+			"version": "v1.15.76",
+			"versionExact": "v1.15.76"
 		},
 		{
 			"checksumSHA1": "PIKIo/c/VZ/sjhEmuwYTqXJVSB4=",
 			"path": "github.com/aws/aws-sdk-go/service/ec2",
-<<<<<<< HEAD
-			"revision": "66832f7f150914a46ffbfc03210f3b9cb0e4c005",
-			"revisionTime": "2018-10-17T20:47:08Z",
-			"version": "v1.15.57",
-			"versionExact": "v1.15.57"
-=======
-			"revision": "5021928b560f2919fa37e159720a45ea13b18d8f",
-			"revisionTime": "2018-11-14T22:47:52Z",
-			"version": "v1.15.76",
-			"versionExact": "v1.15.76"
->>>>>>> e191bef4
+			"revision": "5021928b560f2919fa37e159720a45ea13b18d8f",
+			"revisionTime": "2018-11-14T22:47:52Z",
+			"version": "v1.15.76",
+			"versionExact": "v1.15.76"
 		},
 		{
 			"checksumSHA1": "Ib0Plp1+0bdv4RlTvyTjJY38drE=",
 			"path": "github.com/aws/aws-sdk-go/service/ecr",
-<<<<<<< HEAD
-			"revision": "66832f7f150914a46ffbfc03210f3b9cb0e4c005",
-			"revisionTime": "2018-10-17T20:47:08Z",
-			"version": "v1.15.57",
-			"versionExact": "v1.15.57"
-=======
-			"revision": "5021928b560f2919fa37e159720a45ea13b18d8f",
-			"revisionTime": "2018-11-14T22:47:52Z",
-			"version": "v1.15.76",
-			"versionExact": "v1.15.76"
->>>>>>> e191bef4
+			"revision": "5021928b560f2919fa37e159720a45ea13b18d8f",
+			"revisionTime": "2018-11-14T22:47:52Z",
+			"version": "v1.15.76",
+			"versionExact": "v1.15.76"
 		},
 		{
 			"checksumSHA1": "4QRd6sbMxvfIit9c1408cXvYoPA=",
 			"path": "github.com/aws/aws-sdk-go/service/ecs",
-<<<<<<< HEAD
-			"revision": "66832f7f150914a46ffbfc03210f3b9cb0e4c005",
-			"revisionTime": "2018-10-17T20:47:08Z",
-			"version": "v1.15.57",
-			"versionExact": "v1.15.57"
-=======
-			"revision": "5021928b560f2919fa37e159720a45ea13b18d8f",
-			"revisionTime": "2018-11-14T22:47:52Z",
-			"version": "v1.15.76",
-			"versionExact": "v1.15.76"
->>>>>>> e191bef4
+			"revision": "5021928b560f2919fa37e159720a45ea13b18d8f",
+			"revisionTime": "2018-11-14T22:47:52Z",
+			"version": "v1.15.76",
+			"versionExact": "v1.15.76"
 		},
 		{
 			"checksumSHA1": "8ea7fZjeKLrp8d0H2oPJt+CmAEk=",
 			"path": "github.com/aws/aws-sdk-go/service/efs",
-<<<<<<< HEAD
-			"revision": "66832f7f150914a46ffbfc03210f3b9cb0e4c005",
-			"revisionTime": "2018-10-17T20:47:08Z",
-			"version": "v1.15.57",
-			"versionExact": "v1.15.57"
-=======
-			"revision": "5021928b560f2919fa37e159720a45ea13b18d8f",
-			"revisionTime": "2018-11-14T22:47:52Z",
-			"version": "v1.15.76",
-			"versionExact": "v1.15.76"
->>>>>>> e191bef4
+			"revision": "5021928b560f2919fa37e159720a45ea13b18d8f",
+			"revisionTime": "2018-11-14T22:47:52Z",
+			"version": "v1.15.76",
+			"versionExact": "v1.15.76"
 		},
 		{
 			"checksumSHA1": "zlnQCc6wRah9JnvhDp3EyWD/GnQ=",
 			"path": "github.com/aws/aws-sdk-go/service/eks",
-<<<<<<< HEAD
-			"revision": "66832f7f150914a46ffbfc03210f3b9cb0e4c005",
-			"revisionTime": "2018-10-17T20:47:08Z",
-			"version": "v1.15.57",
-			"versionExact": "v1.15.57"
-=======
-			"revision": "5021928b560f2919fa37e159720a45ea13b18d8f",
-			"revisionTime": "2018-11-14T22:47:52Z",
-			"version": "v1.15.76",
-			"versionExact": "v1.15.76"
->>>>>>> e191bef4
+			"revision": "5021928b560f2919fa37e159720a45ea13b18d8f",
+			"revisionTime": "2018-11-14T22:47:52Z",
+			"version": "v1.15.76",
+			"versionExact": "v1.15.76"
 		},
 		{
 			"checksumSHA1": "UR7K4m62MzrSPEB4KLLEQOsJ4mw=",
 			"path": "github.com/aws/aws-sdk-go/service/elasticache",
-<<<<<<< HEAD
-			"revision": "66832f7f150914a46ffbfc03210f3b9cb0e4c005",
-			"revisionTime": "2018-10-17T20:47:08Z",
-			"version": "v1.15.57",
-			"versionExact": "v1.15.57"
-=======
-			"revision": "5021928b560f2919fa37e159720a45ea13b18d8f",
-			"revisionTime": "2018-11-14T22:47:52Z",
-			"version": "v1.15.76",
-			"versionExact": "v1.15.76"
->>>>>>> e191bef4
+			"revision": "5021928b560f2919fa37e159720a45ea13b18d8f",
+			"revisionTime": "2018-11-14T22:47:52Z",
+			"version": "v1.15.76",
+			"versionExact": "v1.15.76"
 		},
 		{
 			"checksumSHA1": "iRZ8TBVI03KJhe3usx8HZH+hz7Q=",
 			"path": "github.com/aws/aws-sdk-go/service/elasticbeanstalk",
-<<<<<<< HEAD
-			"revision": "66832f7f150914a46ffbfc03210f3b9cb0e4c005",
-			"revisionTime": "2018-10-17T20:47:08Z",
-			"version": "v1.15.57",
-			"versionExact": "v1.15.57"
-=======
-			"revision": "5021928b560f2919fa37e159720a45ea13b18d8f",
-			"revisionTime": "2018-11-14T22:47:52Z",
-			"version": "v1.15.76",
-			"versionExact": "v1.15.76"
->>>>>>> e191bef4
+			"revision": "5021928b560f2919fa37e159720a45ea13b18d8f",
+			"revisionTime": "2018-11-14T22:47:52Z",
+			"version": "v1.15.76",
+			"versionExact": "v1.15.76"
 		},
 		{
 			"checksumSHA1": "Xv5k/JHJ+CsuyUCc5SoENm2r8w4=",
 			"path": "github.com/aws/aws-sdk-go/service/elasticsearchservice",
-<<<<<<< HEAD
-			"revision": "66832f7f150914a46ffbfc03210f3b9cb0e4c005",
-			"revisionTime": "2018-10-17T20:47:08Z",
-			"version": "v1.15.57",
-			"versionExact": "v1.15.57"
-=======
-			"revision": "5021928b560f2919fa37e159720a45ea13b18d8f",
-			"revisionTime": "2018-11-14T22:47:52Z",
-			"version": "v1.15.76",
-			"versionExact": "v1.15.76"
->>>>>>> e191bef4
+			"revision": "5021928b560f2919fa37e159720a45ea13b18d8f",
+			"revisionTime": "2018-11-14T22:47:52Z",
+			"version": "v1.15.76",
+			"versionExact": "v1.15.76"
 		},
 		{
 			"checksumSHA1": "apL29Unu7vIxb5VgA+HWW0nm1v0=",
 			"path": "github.com/aws/aws-sdk-go/service/elastictranscoder",
-<<<<<<< HEAD
-			"revision": "66832f7f150914a46ffbfc03210f3b9cb0e4c005",
-			"revisionTime": "2018-10-17T20:47:08Z",
-			"version": "v1.15.57",
-			"versionExact": "v1.15.57"
-=======
-			"revision": "5021928b560f2919fa37e159720a45ea13b18d8f",
-			"revisionTime": "2018-11-14T22:47:52Z",
-			"version": "v1.15.76",
-			"versionExact": "v1.15.76"
->>>>>>> e191bef4
+			"revision": "5021928b560f2919fa37e159720a45ea13b18d8f",
+			"revisionTime": "2018-11-14T22:47:52Z",
+			"version": "v1.15.76",
+			"versionExact": "v1.15.76"
 		},
 		{
 			"checksumSHA1": "f5/ev7DpX3Fn2Qg12TG8+aXX8Ek=",
 			"path": "github.com/aws/aws-sdk-go/service/elb",
-<<<<<<< HEAD
-			"revision": "66832f7f150914a46ffbfc03210f3b9cb0e4c005",
-			"revisionTime": "2018-10-17T20:47:08Z",
-			"version": "v1.15.57",
-			"versionExact": "v1.15.57"
-=======
-			"revision": "5021928b560f2919fa37e159720a45ea13b18d8f",
-			"revisionTime": "2018-11-14T22:47:52Z",
-			"version": "v1.15.76",
-			"versionExact": "v1.15.76"
->>>>>>> e191bef4
+			"revision": "5021928b560f2919fa37e159720a45ea13b18d8f",
+			"revisionTime": "2018-11-14T22:47:52Z",
+			"version": "v1.15.76",
+			"versionExact": "v1.15.76"
 		},
 		{
 			"checksumSHA1": "SozrDFhzpIRmVf6xcx2OgsNSONE=",
 			"path": "github.com/aws/aws-sdk-go/service/elbv2",
-<<<<<<< HEAD
-			"revision": "66832f7f150914a46ffbfc03210f3b9cb0e4c005",
-			"revisionTime": "2018-10-17T20:47:08Z",
-			"version": "v1.15.57",
-			"versionExact": "v1.15.57"
-=======
-			"revision": "5021928b560f2919fa37e159720a45ea13b18d8f",
-			"revisionTime": "2018-11-14T22:47:52Z",
-			"version": "v1.15.76",
-			"versionExact": "v1.15.76"
->>>>>>> e191bef4
+			"revision": "5021928b560f2919fa37e159720a45ea13b18d8f",
+			"revisionTime": "2018-11-14T22:47:52Z",
+			"version": "v1.15.76",
+			"versionExact": "v1.15.76"
 		},
 		{
 			"checksumSHA1": "Kv3fpVUq/lOmilTffzAnRQ/5yPk=",
 			"path": "github.com/aws/aws-sdk-go/service/emr",
-<<<<<<< HEAD
-			"revision": "66832f7f150914a46ffbfc03210f3b9cb0e4c005",
-			"revisionTime": "2018-10-17T20:47:08Z",
-			"version": "v1.15.57",
-			"versionExact": "v1.15.57"
-=======
-			"revision": "5021928b560f2919fa37e159720a45ea13b18d8f",
-			"revisionTime": "2018-11-14T22:47:52Z",
-			"version": "v1.15.76",
-			"versionExact": "v1.15.76"
->>>>>>> e191bef4
+			"revision": "5021928b560f2919fa37e159720a45ea13b18d8f",
+			"revisionTime": "2018-11-14T22:47:52Z",
+			"version": "v1.15.76",
+			"versionExact": "v1.15.76"
 		},
 		{
 			"checksumSHA1": "retO+IhZiinZm0yaf0hdU03P3nM=",
 			"path": "github.com/aws/aws-sdk-go/service/firehose",
-<<<<<<< HEAD
-			"revision": "66832f7f150914a46ffbfc03210f3b9cb0e4c005",
-			"revisionTime": "2018-10-17T20:47:08Z",
-			"version": "v1.15.57",
-			"versionExact": "v1.15.57"
-=======
-			"revision": "5021928b560f2919fa37e159720a45ea13b18d8f",
-			"revisionTime": "2018-11-14T22:47:52Z",
-			"version": "v1.15.76",
-			"versionExact": "v1.15.76"
->>>>>>> e191bef4
+			"revision": "5021928b560f2919fa37e159720a45ea13b18d8f",
+			"revisionTime": "2018-11-14T22:47:52Z",
+			"version": "v1.15.76",
+			"versionExact": "v1.15.76"
 		},
 		{
 			"checksumSHA1": "lAJmnDWbMBwbWp2LNj+EgoK44Gw=",
 			"path": "github.com/aws/aws-sdk-go/service/fms",
-<<<<<<< HEAD
-			"revision": "66832f7f150914a46ffbfc03210f3b9cb0e4c005",
-			"revisionTime": "2018-10-17T20:47:08Z",
-			"version": "v1.15.57",
-			"versionExact": "v1.15.57"
-=======
-			"revision": "5021928b560f2919fa37e159720a45ea13b18d8f",
-			"revisionTime": "2018-11-14T22:47:52Z",
-			"version": "v1.15.76",
-			"versionExact": "v1.15.76"
->>>>>>> e191bef4
+			"revision": "5021928b560f2919fa37e159720a45ea13b18d8f",
+			"revisionTime": "2018-11-14T22:47:52Z",
+			"version": "v1.15.76",
+			"versionExact": "v1.15.76"
 		},
 		{
 			"checksumSHA1": "VOSOe2McOhEVDSfRAz7OM5stigI=",
 			"path": "github.com/aws/aws-sdk-go/service/gamelift",
-<<<<<<< HEAD
-			"revision": "66832f7f150914a46ffbfc03210f3b9cb0e4c005",
-			"revisionTime": "2018-10-17T20:47:08Z",
-			"version": "v1.15.57",
-			"versionExact": "v1.15.57"
-=======
-			"revision": "5021928b560f2919fa37e159720a45ea13b18d8f",
-			"revisionTime": "2018-11-14T22:47:52Z",
-			"version": "v1.15.76",
-			"versionExact": "v1.15.76"
->>>>>>> e191bef4
+			"revision": "5021928b560f2919fa37e159720a45ea13b18d8f",
+			"revisionTime": "2018-11-14T22:47:52Z",
+			"version": "v1.15.76",
+			"versionExact": "v1.15.76"
 		},
 		{
 			"checksumSHA1": "BkSoTPbLpV9Ov9iVpuBRJv9j8+s=",
 			"path": "github.com/aws/aws-sdk-go/service/glacier",
-<<<<<<< HEAD
-			"revision": "66832f7f150914a46ffbfc03210f3b9cb0e4c005",
-			"revisionTime": "2018-10-17T20:47:08Z",
-			"version": "v1.15.57",
-			"versionExact": "v1.15.57"
-=======
-			"revision": "5021928b560f2919fa37e159720a45ea13b18d8f",
-			"revisionTime": "2018-11-14T22:47:52Z",
-			"version": "v1.15.76",
-			"versionExact": "v1.15.76"
->>>>>>> e191bef4
+			"revision": "5021928b560f2919fa37e159720a45ea13b18d8f",
+			"revisionTime": "2018-11-14T22:47:52Z",
+			"version": "v1.15.76",
+			"versionExact": "v1.15.76"
 		},
 		{
 			"checksumSHA1": "5kEA8EUoVwodknTHutskiCfu4+c=",
 			"path": "github.com/aws/aws-sdk-go/service/glue",
-<<<<<<< HEAD
-			"revision": "66832f7f150914a46ffbfc03210f3b9cb0e4c005",
-			"revisionTime": "2018-10-17T20:47:08Z",
-			"version": "v1.15.57",
-			"versionExact": "v1.15.57"
-=======
-			"revision": "5021928b560f2919fa37e159720a45ea13b18d8f",
-			"revisionTime": "2018-11-14T22:47:52Z",
-			"version": "v1.15.76",
-			"versionExact": "v1.15.76"
->>>>>>> e191bef4
+			"revision": "5021928b560f2919fa37e159720a45ea13b18d8f",
+			"revisionTime": "2018-11-14T22:47:52Z",
+			"version": "v1.15.76",
+			"versionExact": "v1.15.76"
 		},
 		{
 			"checksumSHA1": "a8UUqzlic1ljsDtjTH97ShjzFIY=",
 			"path": "github.com/aws/aws-sdk-go/service/guardduty",
-<<<<<<< HEAD
-			"revision": "66832f7f150914a46ffbfc03210f3b9cb0e4c005",
-			"revisionTime": "2018-10-17T20:47:08Z",
-			"version": "v1.15.57",
-			"versionExact": "v1.15.57"
-=======
-			"revision": "5021928b560f2919fa37e159720a45ea13b18d8f",
-			"revisionTime": "2018-11-14T22:47:52Z",
-			"version": "v1.15.76",
-			"versionExact": "v1.15.76"
->>>>>>> e191bef4
+			"revision": "5021928b560f2919fa37e159720a45ea13b18d8f",
+			"revisionTime": "2018-11-14T22:47:52Z",
+			"version": "v1.15.76",
+			"versionExact": "v1.15.76"
 		},
 		{
 			"checksumSHA1": "xke6oymAAPvAuHxEm2eWp+mdaaw=",
 			"path": "github.com/aws/aws-sdk-go/service/iam",
-<<<<<<< HEAD
-			"revision": "66832f7f150914a46ffbfc03210f3b9cb0e4c005",
-			"revisionTime": "2018-10-17T20:47:08Z",
-			"version": "v1.15.57",
-			"versionExact": "v1.15.57"
-=======
-			"revision": "5021928b560f2919fa37e159720a45ea13b18d8f",
-			"revisionTime": "2018-11-14T22:47:52Z",
-			"version": "v1.15.76",
-			"versionExact": "v1.15.76"
->>>>>>> e191bef4
+			"revision": "5021928b560f2919fa37e159720a45ea13b18d8f",
+			"revisionTime": "2018-11-14T22:47:52Z",
+			"version": "v1.15.76",
+			"versionExact": "v1.15.76"
 		},
 		{
 			"checksumSHA1": "0EmBq5ipRFEW1qSToFlBP6WmRyA=",
 			"path": "github.com/aws/aws-sdk-go/service/inspector",
-<<<<<<< HEAD
-			"revision": "66832f7f150914a46ffbfc03210f3b9cb0e4c005",
-			"revisionTime": "2018-10-17T20:47:08Z",
-			"version": "v1.15.57",
-			"versionExact": "v1.15.57"
-=======
-			"revision": "5021928b560f2919fa37e159720a45ea13b18d8f",
-			"revisionTime": "2018-11-14T22:47:52Z",
-			"version": "v1.15.76",
-			"versionExact": "v1.15.76"
->>>>>>> e191bef4
+			"revision": "5021928b560f2919fa37e159720a45ea13b18d8f",
+			"revisionTime": "2018-11-14T22:47:52Z",
+			"version": "v1.15.76",
+			"versionExact": "v1.15.76"
 		},
 		{
 			"checksumSHA1": "HSvJfXlGnhV+mKWxQaoJWnjFk1E=",
 			"path": "github.com/aws/aws-sdk-go/service/iot",
-<<<<<<< HEAD
-			"revision": "66832f7f150914a46ffbfc03210f3b9cb0e4c005",
-			"revisionTime": "2018-10-17T20:47:08Z",
-			"version": "v1.15.57",
-			"versionExact": "v1.15.57"
-=======
-			"revision": "5021928b560f2919fa37e159720a45ea13b18d8f",
-			"revisionTime": "2018-11-14T22:47:52Z",
-			"version": "v1.15.76",
-			"versionExact": "v1.15.76"
->>>>>>> e191bef4
+			"revision": "5021928b560f2919fa37e159720a45ea13b18d8f",
+			"revisionTime": "2018-11-14T22:47:52Z",
+			"version": "v1.15.76",
+			"versionExact": "v1.15.76"
 		},
 		{
 			"checksumSHA1": "BqFgvuCkO8U2SOLpzBEWAwkSwL0=",
 			"path": "github.com/aws/aws-sdk-go/service/kinesis",
-<<<<<<< HEAD
-			"revision": "66832f7f150914a46ffbfc03210f3b9cb0e4c005",
-			"revisionTime": "2018-10-17T20:47:08Z",
-			"version": "v1.15.57",
-			"versionExact": "v1.15.57"
-=======
-			"revision": "5021928b560f2919fa37e159720a45ea13b18d8f",
-			"revisionTime": "2018-11-14T22:47:52Z",
-			"version": "v1.15.76",
-			"versionExact": "v1.15.76"
->>>>>>> e191bef4
+			"revision": "5021928b560f2919fa37e159720a45ea13b18d8f",
+			"revisionTime": "2018-11-14T22:47:52Z",
+			"version": "v1.15.76",
+			"versionExact": "v1.15.76"
 		},
 		{
 			"checksumSHA1": "o92noObpHXdSONAKlSCjmheNal0=",
 			"path": "github.com/aws/aws-sdk-go/service/kinesisanalytics",
-<<<<<<< HEAD
-			"revision": "66832f7f150914a46ffbfc03210f3b9cb0e4c005",
-			"revisionTime": "2018-10-17T20:47:08Z",
-			"version": "v1.15.57",
-			"versionExact": "v1.15.57"
-=======
-			"revision": "5021928b560f2919fa37e159720a45ea13b18d8f",
-			"revisionTime": "2018-11-14T22:47:52Z",
-			"version": "v1.15.76",
-			"versionExact": "v1.15.76"
->>>>>>> e191bef4
+			"revision": "5021928b560f2919fa37e159720a45ea13b18d8f",
+			"revisionTime": "2018-11-14T22:47:52Z",
+			"version": "v1.15.76",
+			"versionExact": "v1.15.76"
 		},
 		{
 			"checksumSHA1": "ac/mCyWnYF9Br3WPYQcAOYGxCFc=",
 			"path": "github.com/aws/aws-sdk-go/service/kms",
-<<<<<<< HEAD
-			"revision": "66832f7f150914a46ffbfc03210f3b9cb0e4c005",
-			"revisionTime": "2018-10-17T20:47:08Z",
-			"version": "v1.15.57",
-			"versionExact": "v1.15.57"
-=======
-			"revision": "5021928b560f2919fa37e159720a45ea13b18d8f",
-			"revisionTime": "2018-11-14T22:47:52Z",
-			"version": "v1.15.76",
-			"versionExact": "v1.15.76"
->>>>>>> e191bef4
+			"revision": "5021928b560f2919fa37e159720a45ea13b18d8f",
+			"revisionTime": "2018-11-14T22:47:52Z",
+			"version": "v1.15.76",
+			"versionExact": "v1.15.76"
 		},
 		{
 			"checksumSHA1": "S/ofAFO461yHy/kcnkxDWRxN/5g=",
 			"path": "github.com/aws/aws-sdk-go/service/lambda",
-<<<<<<< HEAD
-			"revision": "66832f7f150914a46ffbfc03210f3b9cb0e4c005",
-			"revisionTime": "2018-10-17T20:47:08Z",
-			"version": "v1.15.57",
-			"versionExact": "v1.15.57"
-=======
-			"revision": "5021928b560f2919fa37e159720a45ea13b18d8f",
-			"revisionTime": "2018-11-14T22:47:52Z",
-			"version": "v1.15.76",
-			"versionExact": "v1.15.76"
->>>>>>> e191bef4
+			"revision": "5021928b560f2919fa37e159720a45ea13b18d8f",
+			"revisionTime": "2018-11-14T22:47:52Z",
+			"version": "v1.15.76",
+			"versionExact": "v1.15.76"
 		},
 		{
 			"checksumSHA1": "R8gYQx1m4W1Z8GXwFz10Y9eFkpc=",
 			"path": "github.com/aws/aws-sdk-go/service/lexmodelbuildingservice",
-<<<<<<< HEAD
-			"revision": "66832f7f150914a46ffbfc03210f3b9cb0e4c005",
-			"revisionTime": "2018-10-17T20:47:08Z",
-			"version": "v1.15.57",
-			"versionExact": "v1.15.57"
-=======
-			"revision": "5021928b560f2919fa37e159720a45ea13b18d8f",
-			"revisionTime": "2018-11-14T22:47:52Z",
-			"version": "v1.15.76",
-			"versionExact": "v1.15.76"
->>>>>>> e191bef4
+			"revision": "5021928b560f2919fa37e159720a45ea13b18d8f",
+			"revisionTime": "2018-11-14T22:47:52Z",
+			"version": "v1.15.76",
+			"versionExact": "v1.15.76"
 		},
 		{
 			"checksumSHA1": "cfjEDPewt2E9YL4o2VxVLVxI8qo=",
 			"path": "github.com/aws/aws-sdk-go/service/lightsail",
-<<<<<<< HEAD
-			"revision": "66832f7f150914a46ffbfc03210f3b9cb0e4c005",
-			"revisionTime": "2018-10-17T20:47:08Z",
-			"version": "v1.15.57",
-			"versionExact": "v1.15.57"
-=======
-			"revision": "5021928b560f2919fa37e159720a45ea13b18d8f",
-			"revisionTime": "2018-11-14T22:47:52Z",
-			"version": "v1.15.76",
-			"versionExact": "v1.15.76"
->>>>>>> e191bef4
+			"revision": "5021928b560f2919fa37e159720a45ea13b18d8f",
+			"revisionTime": "2018-11-14T22:47:52Z",
+			"version": "v1.15.76",
+			"versionExact": "v1.15.76"
 		},
 		{
 			"checksumSHA1": "RVGzBxEeU2U6tmIWIsK4HNCYOig=",
 			"path": "github.com/aws/aws-sdk-go/service/macie",
-<<<<<<< HEAD
-			"revision": "66832f7f150914a46ffbfc03210f3b9cb0e4c005",
-			"revisionTime": "2018-10-17T20:47:08Z",
-			"version": "v1.15.57",
-			"versionExact": "v1.15.57"
-=======
-			"revision": "5021928b560f2919fa37e159720a45ea13b18d8f",
-			"revisionTime": "2018-11-14T22:47:52Z",
-			"version": "v1.15.76",
-			"versionExact": "v1.15.76"
->>>>>>> e191bef4
+			"revision": "5021928b560f2919fa37e159720a45ea13b18d8f",
+			"revisionTime": "2018-11-14T22:47:52Z",
+			"version": "v1.15.76",
+			"versionExact": "v1.15.76"
 		},
 		{
 			"checksumSHA1": "u4Z65p7SrBA7407CU/4tKzpDPBA=",
 			"path": "github.com/aws/aws-sdk-go/service/mediaconvert",
-<<<<<<< HEAD
-			"revision": "66832f7f150914a46ffbfc03210f3b9cb0e4c005",
-			"revisionTime": "2018-10-17T20:47:08Z",
-			"version": "v1.15.57",
-			"versionExact": "v1.15.57"
-=======
-			"revision": "5021928b560f2919fa37e159720a45ea13b18d8f",
-			"revisionTime": "2018-11-14T22:47:52Z",
-			"version": "v1.15.76",
-			"versionExact": "v1.15.76"
->>>>>>> e191bef4
+			"revision": "5021928b560f2919fa37e159720a45ea13b18d8f",
+			"revisionTime": "2018-11-14T22:47:52Z",
+			"version": "v1.15.76",
+			"versionExact": "v1.15.76"
 		},
 		{
 			"checksumSHA1": "wrr0R+TQPdVNzBkYqybMTgC2cis=",
 			"path": "github.com/aws/aws-sdk-go/service/medialive",
-<<<<<<< HEAD
-			"revision": "66832f7f150914a46ffbfc03210f3b9cb0e4c005",
-			"revisionTime": "2018-10-17T20:47:08Z",
-			"version": "v1.15.57",
-			"versionExact": "v1.15.57"
-=======
-			"revision": "5021928b560f2919fa37e159720a45ea13b18d8f",
-			"revisionTime": "2018-11-14T22:47:52Z",
-			"version": "v1.15.76",
-			"versionExact": "v1.15.76"
->>>>>>> e191bef4
+			"revision": "5021928b560f2919fa37e159720a45ea13b18d8f",
+			"revisionTime": "2018-11-14T22:47:52Z",
+			"version": "v1.15.76",
+			"versionExact": "v1.15.76"
 		},
 		{
 			"checksumSHA1": "y/0+Q1sC6CQzVR5qITCGJ/mbFa0=",
 			"path": "github.com/aws/aws-sdk-go/service/mediapackage",
-<<<<<<< HEAD
-			"revision": "66832f7f150914a46ffbfc03210f3b9cb0e4c005",
-			"revisionTime": "2018-10-17T20:47:08Z",
-			"version": "v1.15.57",
-			"versionExact": "v1.15.57"
-=======
-			"revision": "5021928b560f2919fa37e159720a45ea13b18d8f",
-			"revisionTime": "2018-11-14T22:47:52Z",
-			"version": "v1.15.76",
-			"versionExact": "v1.15.76"
->>>>>>> e191bef4
+			"revision": "5021928b560f2919fa37e159720a45ea13b18d8f",
+			"revisionTime": "2018-11-14T22:47:52Z",
+			"version": "v1.15.76",
+			"versionExact": "v1.15.76"
 		},
 		{
 			"checksumSHA1": "PI4HQYFv1c30dZh4O4CpuxC1sc8=",
 			"path": "github.com/aws/aws-sdk-go/service/mediastore",
-<<<<<<< HEAD
-			"revision": "66832f7f150914a46ffbfc03210f3b9cb0e4c005",
-			"revisionTime": "2018-10-17T20:47:08Z",
-			"version": "v1.15.57",
-			"versionExact": "v1.15.57"
-=======
-			"revision": "5021928b560f2919fa37e159720a45ea13b18d8f",
-			"revisionTime": "2018-11-14T22:47:52Z",
-			"version": "v1.15.76",
-			"versionExact": "v1.15.76"
->>>>>>> e191bef4
+			"revision": "5021928b560f2919fa37e159720a45ea13b18d8f",
+			"revisionTime": "2018-11-14T22:47:52Z",
+			"version": "v1.15.76",
+			"versionExact": "v1.15.76"
 		},
 		{
 			"checksumSHA1": "kq99e0KCM51EmVJwJ2ycUdzwLWM=",
 			"path": "github.com/aws/aws-sdk-go/service/mediastoredata",
-<<<<<<< HEAD
-			"revision": "66832f7f150914a46ffbfc03210f3b9cb0e4c005",
-			"revisionTime": "2018-10-17T20:47:08Z",
-			"version": "v1.15.57",
-			"versionExact": "v1.15.57"
-=======
-			"revision": "5021928b560f2919fa37e159720a45ea13b18d8f",
-			"revisionTime": "2018-11-14T22:47:52Z",
-			"version": "v1.15.76",
-			"versionExact": "v1.15.76"
->>>>>>> e191bef4
+			"revision": "5021928b560f2919fa37e159720a45ea13b18d8f",
+			"revisionTime": "2018-11-14T22:47:52Z",
+			"version": "v1.15.76",
+			"versionExact": "v1.15.76"
 		},
 		{
 			"checksumSHA1": "QzXXaK3Wp4dyew5yPBf6vvthDrU=",
 			"path": "github.com/aws/aws-sdk-go/service/mq",
-<<<<<<< HEAD
-			"revision": "66832f7f150914a46ffbfc03210f3b9cb0e4c005",
-			"revisionTime": "2018-10-17T20:47:08Z",
-			"version": "v1.15.57",
-			"versionExact": "v1.15.57"
-=======
-			"revision": "5021928b560f2919fa37e159720a45ea13b18d8f",
-			"revisionTime": "2018-11-14T22:47:52Z",
-			"version": "v1.15.76",
-			"versionExact": "v1.15.76"
->>>>>>> e191bef4
+			"revision": "5021928b560f2919fa37e159720a45ea13b18d8f",
+			"revisionTime": "2018-11-14T22:47:52Z",
+			"version": "v1.15.76",
+			"versionExact": "v1.15.76"
 		},
 		{
 			"checksumSHA1": "y1mGrPJlPShO/yOagp/iFRyHMtg=",
 			"path": "github.com/aws/aws-sdk-go/service/neptune",
-<<<<<<< HEAD
-			"revision": "66832f7f150914a46ffbfc03210f3b9cb0e4c005",
-			"revisionTime": "2018-10-17T20:47:08Z",
-			"version": "v1.15.57",
-			"versionExact": "v1.15.57"
-=======
-			"revision": "5021928b560f2919fa37e159720a45ea13b18d8f",
-			"revisionTime": "2018-11-14T22:47:52Z",
-			"version": "v1.15.76",
-			"versionExact": "v1.15.76"
->>>>>>> e191bef4
+			"revision": "5021928b560f2919fa37e159720a45ea13b18d8f",
+			"revisionTime": "2018-11-14T22:47:52Z",
+			"version": "v1.15.76",
+			"versionExact": "v1.15.76"
 		},
 		{
 			"checksumSHA1": "ZkfCVW7M7hCcVhk4wUPOhIhfKm0=",
 			"path": "github.com/aws/aws-sdk-go/service/opsworks",
-<<<<<<< HEAD
-			"revision": "66832f7f150914a46ffbfc03210f3b9cb0e4c005",
-			"revisionTime": "2018-10-17T20:47:08Z",
-			"version": "v1.15.57",
-			"versionExact": "v1.15.57"
-=======
-			"revision": "5021928b560f2919fa37e159720a45ea13b18d8f",
-			"revisionTime": "2018-11-14T22:47:52Z",
-			"version": "v1.15.76",
-			"versionExact": "v1.15.76"
->>>>>>> e191bef4
+			"revision": "5021928b560f2919fa37e159720a45ea13b18d8f",
+			"revisionTime": "2018-11-14T22:47:52Z",
+			"version": "v1.15.76",
+			"versionExact": "v1.15.76"
 		},
 		{
 			"checksumSHA1": "jbeiGywfS9eq+sgkpYdTSG1+6OY=",
 			"path": "github.com/aws/aws-sdk-go/service/organizations",
-<<<<<<< HEAD
-			"revision": "66832f7f150914a46ffbfc03210f3b9cb0e4c005",
-			"revisionTime": "2018-10-17T20:47:08Z",
-			"version": "v1.15.57",
-			"versionExact": "v1.15.57"
-=======
-			"revision": "5021928b560f2919fa37e159720a45ea13b18d8f",
-			"revisionTime": "2018-11-14T22:47:52Z",
-			"version": "v1.15.76",
-			"versionExact": "v1.15.76"
->>>>>>> e191bef4
+			"revision": "5021928b560f2919fa37e159720a45ea13b18d8f",
+			"revisionTime": "2018-11-14T22:47:52Z",
+			"version": "v1.15.76",
+			"versionExact": "v1.15.76"
 		},
 		{
 			"checksumSHA1": "TXPTHSQaIvpHAILlm5GN3SCirSc=",
 			"path": "github.com/aws/aws-sdk-go/service/pinpoint",
-<<<<<<< HEAD
-			"revision": "66832f7f150914a46ffbfc03210f3b9cb0e4c005",
-			"revisionTime": "2018-10-17T20:47:08Z",
-			"version": "v1.15.57",
-			"versionExact": "v1.15.57"
-=======
-			"revision": "5021928b560f2919fa37e159720a45ea13b18d8f",
-			"revisionTime": "2018-11-14T22:47:52Z",
-			"version": "v1.15.76",
-			"versionExact": "v1.15.76"
->>>>>>> e191bef4
+			"revision": "5021928b560f2919fa37e159720a45ea13b18d8f",
+			"revisionTime": "2018-11-14T22:47:52Z",
+			"version": "v1.15.76",
+			"versionExact": "v1.15.76"
 		},
 		{
 			"checksumSHA1": "xKY1N27xgmGIfx4qRKsuPRzhY4Q=",
 			"path": "github.com/aws/aws-sdk-go/service/pricing",
-<<<<<<< HEAD
-			"revision": "66832f7f150914a46ffbfc03210f3b9cb0e4c005",
-			"revisionTime": "2018-10-17T20:47:08Z",
-			"version": "v1.15.57",
-			"versionExact": "v1.15.57"
-=======
-			"revision": "5021928b560f2919fa37e159720a45ea13b18d8f",
-			"revisionTime": "2018-11-14T22:47:52Z",
-			"version": "v1.15.76",
-			"versionExact": "v1.15.76"
->>>>>>> e191bef4
+			"revision": "5021928b560f2919fa37e159720a45ea13b18d8f",
+			"revisionTime": "2018-11-14T22:47:52Z",
+			"version": "v1.15.76",
+			"versionExact": "v1.15.76"
 		},
 		{
 			"checksumSHA1": "Vmsjz+wWCg/Jyr1HwuGuNY2Yx5Y=",
 			"path": "github.com/aws/aws-sdk-go/service/rds",
-<<<<<<< HEAD
-			"revision": "66832f7f150914a46ffbfc03210f3b9cb0e4c005",
-			"revisionTime": "2018-10-17T20:47:08Z",
-			"version": "v1.15.57",
-			"versionExact": "v1.15.57"
-=======
-			"revision": "5021928b560f2919fa37e159720a45ea13b18d8f",
-			"revisionTime": "2018-11-14T22:47:52Z",
-			"version": "v1.15.76",
-			"versionExact": "v1.15.76"
->>>>>>> e191bef4
+			"revision": "5021928b560f2919fa37e159720a45ea13b18d8f",
+			"revisionTime": "2018-11-14T22:47:52Z",
+			"version": "v1.15.76",
+			"versionExact": "v1.15.76"
 		},
 		{
 			"checksumSHA1": "TLQBXCKeYze3DLbCNmNkRB+u/c8=",
 			"path": "github.com/aws/aws-sdk-go/service/redshift",
-<<<<<<< HEAD
-			"revision": "66832f7f150914a46ffbfc03210f3b9cb0e4c005",
-			"revisionTime": "2018-10-17T20:47:08Z",
-			"version": "v1.15.57",
-			"versionExact": "v1.15.57"
-		},
-		{
-			"checksumSHA1": "t0B6j5VfubV4rBgyjh/BC31beAE=",
-			"path": "github.com/aws/aws-sdk-go/service/resourcegroups",
-			"revision": "66832f7f150914a46ffbfc03210f3b9cb0e4c005",
-			"revisionTime": "2018-10-17T20:47:08Z",
-			"version": "v1.15.57",
-			"versionExact": "v1.15.57"
-=======
-			"revision": "5021928b560f2919fa37e159720a45ea13b18d8f",
-			"revisionTime": "2018-11-14T22:47:52Z",
-			"version": "v1.15.76",
-			"versionExact": "v1.15.76"
->>>>>>> e191bef4
+			"revision": "5021928b560f2919fa37e159720a45ea13b18d8f",
+			"revisionTime": "2018-11-14T22:47:52Z",
+			"version": "v1.15.76",
+			"versionExact": "v1.15.76"
 		},
 		{
 			"checksumSHA1": "edMRC1DPJcWX6eoUuZHTJoYcjXA=",
@@ -1735,287 +953,154 @@
 		{
 			"checksumSHA1": "vn3OhTeWgYQMFDZ+iRuNa1EzNg8=",
 			"path": "github.com/aws/aws-sdk-go/service/route53",
-<<<<<<< HEAD
-			"revision": "66832f7f150914a46ffbfc03210f3b9cb0e4c005",
-			"revisionTime": "2018-10-17T20:47:08Z",
-			"version": "v1.15.57",
-			"versionExact": "v1.15.57"
-=======
-			"revision": "5021928b560f2919fa37e159720a45ea13b18d8f",
-			"revisionTime": "2018-11-14T22:47:52Z",
-			"version": "v1.15.76",
-			"versionExact": "v1.15.76"
->>>>>>> e191bef4
+			"revision": "5021928b560f2919fa37e159720a45ea13b18d8f",
+			"revisionTime": "2018-11-14T22:47:52Z",
+			"version": "v1.15.76",
+			"versionExact": "v1.15.76"
 		},
 		{
 			"checksumSHA1": "yDbIw+lVcsmjyom0xI+8khZNy6o=",
 			"path": "github.com/aws/aws-sdk-go/service/s3",
-<<<<<<< HEAD
-			"revision": "66832f7f150914a46ffbfc03210f3b9cb0e4c005",
-			"revisionTime": "2018-10-17T20:47:08Z",
-			"version": "v1.15.57",
-			"versionExact": "v1.15.57"
-=======
-			"revision": "5021928b560f2919fa37e159720a45ea13b18d8f",
-			"revisionTime": "2018-11-14T22:47:52Z",
-			"version": "v1.15.76",
-			"versionExact": "v1.15.76"
->>>>>>> e191bef4
+			"revision": "5021928b560f2919fa37e159720a45ea13b18d8f",
+			"revisionTime": "2018-11-14T22:47:52Z",
+			"version": "v1.15.76",
+			"versionExact": "v1.15.76"
 		},
 		{
 			"checksumSHA1": "bGC64BejVz3MgnNHrbWz8YLOZLs=",
 			"path": "github.com/aws/aws-sdk-go/service/sagemaker",
-<<<<<<< HEAD
-			"revision": "66832f7f150914a46ffbfc03210f3b9cb0e4c005",
-			"revisionTime": "2018-10-17T20:47:08Z",
-			"version": "v1.15.57",
-			"versionExact": "v1.15.57"
-=======
-			"revision": "5021928b560f2919fa37e159720a45ea13b18d8f",
-			"revisionTime": "2018-11-14T22:47:52Z",
-			"version": "v1.15.76",
-			"versionExact": "v1.15.76"
->>>>>>> e191bef4
+			"revision": "5021928b560f2919fa37e159720a45ea13b18d8f",
+			"revisionTime": "2018-11-14T22:47:52Z",
+			"version": "v1.15.76",
+			"versionExact": "v1.15.76"
 		},
 		{
 			"checksumSHA1": "JPCIldJju4peXDEB9QglS3aD/G0=",
 			"path": "github.com/aws/aws-sdk-go/service/secretsmanager",
-<<<<<<< HEAD
-			"revision": "66832f7f150914a46ffbfc03210f3b9cb0e4c005",
-			"revisionTime": "2018-10-17T20:47:08Z",
-			"version": "v1.15.57",
-			"versionExact": "v1.15.57"
-=======
-			"revision": "5021928b560f2919fa37e159720a45ea13b18d8f",
-			"revisionTime": "2018-11-14T22:47:52Z",
-			"version": "v1.15.76",
-			"versionExact": "v1.15.76"
->>>>>>> e191bef4
+			"revision": "5021928b560f2919fa37e159720a45ea13b18d8f",
+			"revisionTime": "2018-11-14T22:47:52Z",
+			"version": "v1.15.76",
+			"versionExact": "v1.15.76"
 		},
 		{
 			"checksumSHA1": "AJmifLGuOaPSILz5jVb79k+H1UE=",
 			"path": "github.com/aws/aws-sdk-go/service/serverlessapplicationrepository",
-<<<<<<< HEAD
-			"revision": "66832f7f150914a46ffbfc03210f3b9cb0e4c005",
-			"revisionTime": "2018-10-17T20:47:08Z",
-			"version": "v1.15.57",
-			"versionExact": "v1.15.57"
-=======
-			"revision": "5021928b560f2919fa37e159720a45ea13b18d8f",
-			"revisionTime": "2018-11-14T22:47:52Z",
-			"version": "v1.15.76",
-			"versionExact": "v1.15.76"
->>>>>>> e191bef4
+			"revision": "5021928b560f2919fa37e159720a45ea13b18d8f",
+			"revisionTime": "2018-11-14T22:47:52Z",
+			"version": "v1.15.76",
+			"versionExact": "v1.15.76"
 		},
 		{
 			"checksumSHA1": "nLDJnqA+Q+hm+Bikups8i53/ByA=",
 			"path": "github.com/aws/aws-sdk-go/service/servicecatalog",
-<<<<<<< HEAD
-			"revision": "66832f7f150914a46ffbfc03210f3b9cb0e4c005",
-			"revisionTime": "2018-10-17T20:47:08Z",
-			"version": "v1.15.57",
-			"versionExact": "v1.15.57"
-=======
-			"revision": "5021928b560f2919fa37e159720a45ea13b18d8f",
-			"revisionTime": "2018-11-14T22:47:52Z",
-			"version": "v1.15.76",
-			"versionExact": "v1.15.76"
->>>>>>> e191bef4
+			"revision": "5021928b560f2919fa37e159720a45ea13b18d8f",
+			"revisionTime": "2018-11-14T22:47:52Z",
+			"version": "v1.15.76",
+			"versionExact": "v1.15.76"
 		},
 		{
 			"checksumSHA1": "+EZbk9VlvYV1bAT3NNHu3krvlvg=",
 			"path": "github.com/aws/aws-sdk-go/service/servicediscovery",
-<<<<<<< HEAD
-			"revision": "66832f7f150914a46ffbfc03210f3b9cb0e4c005",
-			"revisionTime": "2018-10-17T20:47:08Z",
-			"version": "v1.15.57",
-			"versionExact": "v1.15.57"
-=======
-			"revision": "5021928b560f2919fa37e159720a45ea13b18d8f",
-			"revisionTime": "2018-11-14T22:47:52Z",
-			"version": "v1.15.76",
-			"versionExact": "v1.15.76"
->>>>>>> e191bef4
+			"revision": "5021928b560f2919fa37e159720a45ea13b18d8f",
+			"revisionTime": "2018-11-14T22:47:52Z",
+			"version": "v1.15.76",
+			"versionExact": "v1.15.76"
 		},
 		{
 			"checksumSHA1": "pq0s/7ZYvscjU6DHFxrasIIcu/o=",
 			"path": "github.com/aws/aws-sdk-go/service/ses",
-<<<<<<< HEAD
-			"revision": "66832f7f150914a46ffbfc03210f3b9cb0e4c005",
-			"revisionTime": "2018-10-17T20:47:08Z",
-			"version": "v1.15.57",
-			"versionExact": "v1.15.57"
-=======
-			"revision": "5021928b560f2919fa37e159720a45ea13b18d8f",
-			"revisionTime": "2018-11-14T22:47:52Z",
-			"version": "v1.15.76",
-			"versionExact": "v1.15.76"
->>>>>>> e191bef4
+			"revision": "5021928b560f2919fa37e159720a45ea13b18d8f",
+			"revisionTime": "2018-11-14T22:47:52Z",
+			"version": "v1.15.76",
+			"versionExact": "v1.15.76"
 		},
 		{
 			"checksumSHA1": "/Ln2ZFfKCZq8hqfr613XO8ZpnRs=",
 			"path": "github.com/aws/aws-sdk-go/service/sfn",
-<<<<<<< HEAD
-			"revision": "66832f7f150914a46ffbfc03210f3b9cb0e4c005",
-			"revisionTime": "2018-10-17T20:47:08Z",
-			"version": "v1.15.57",
-			"versionExact": "v1.15.57"
-=======
-			"revision": "5021928b560f2919fa37e159720a45ea13b18d8f",
-			"revisionTime": "2018-11-14T22:47:52Z",
-			"version": "v1.15.76",
-			"versionExact": "v1.15.76"
->>>>>>> e191bef4
+			"revision": "5021928b560f2919fa37e159720a45ea13b18d8f",
+			"revisionTime": "2018-11-14T22:47:52Z",
+			"version": "v1.15.76",
+			"versionExact": "v1.15.76"
 		},
 		{
 			"checksumSHA1": "g6KVAXiGpvaHGM6bOf5OBkvWRb4=",
 			"path": "github.com/aws/aws-sdk-go/service/simpledb",
-<<<<<<< HEAD
-			"revision": "66832f7f150914a46ffbfc03210f3b9cb0e4c005",
-			"revisionTime": "2018-10-17T20:47:08Z",
-			"version": "v1.15.57",
-			"versionExact": "v1.15.57"
-=======
-			"revision": "5021928b560f2919fa37e159720a45ea13b18d8f",
-			"revisionTime": "2018-11-14T22:47:52Z",
-			"version": "v1.15.76",
-			"versionExact": "v1.15.76"
->>>>>>> e191bef4
+			"revision": "5021928b560f2919fa37e159720a45ea13b18d8f",
+			"revisionTime": "2018-11-14T22:47:52Z",
+			"version": "v1.15.76",
+			"versionExact": "v1.15.76"
 		},
 		{
 			"checksumSHA1": "JSC6tm9PRJeTbbiH9KHyc4PgwNY=",
 			"path": "github.com/aws/aws-sdk-go/service/sns",
-<<<<<<< HEAD
-			"revision": "66832f7f150914a46ffbfc03210f3b9cb0e4c005",
-			"revisionTime": "2018-10-17T20:47:08Z",
-			"version": "v1.15.57",
-			"versionExact": "v1.15.57"
-=======
-			"revision": "5021928b560f2919fa37e159720a45ea13b18d8f",
-			"revisionTime": "2018-11-14T22:47:52Z",
-			"version": "v1.15.76",
-			"versionExact": "v1.15.76"
->>>>>>> e191bef4
+			"revision": "5021928b560f2919fa37e159720a45ea13b18d8f",
+			"revisionTime": "2018-11-14T22:47:52Z",
+			"version": "v1.15.76",
+			"versionExact": "v1.15.76"
 		},
 		{
 			"checksumSHA1": "5nHvnLQSvF4JOtXu/hi+iZOVfak=",
 			"path": "github.com/aws/aws-sdk-go/service/sqs",
-<<<<<<< HEAD
-			"revision": "66832f7f150914a46ffbfc03210f3b9cb0e4c005",
-			"revisionTime": "2018-10-17T20:47:08Z",
-			"version": "v1.15.57",
-			"versionExact": "v1.15.57"
-=======
-			"revision": "5021928b560f2919fa37e159720a45ea13b18d8f",
-			"revisionTime": "2018-11-14T22:47:52Z",
-			"version": "v1.15.76",
-			"versionExact": "v1.15.76"
->>>>>>> e191bef4
+			"revision": "5021928b560f2919fa37e159720a45ea13b18d8f",
+			"revisionTime": "2018-11-14T22:47:52Z",
+			"version": "v1.15.76",
+			"versionExact": "v1.15.76"
 		},
 		{
 			"checksumSHA1": "0R29aiW+KLuKbht7GPkAE/qHTrU=",
 			"path": "github.com/aws/aws-sdk-go/service/ssm",
-<<<<<<< HEAD
-			"revision": "66832f7f150914a46ffbfc03210f3b9cb0e4c005",
-			"revisionTime": "2018-10-17T20:47:08Z",
-			"version": "v1.15.57",
-			"versionExact": "v1.15.57"
-=======
-			"revision": "5021928b560f2919fa37e159720a45ea13b18d8f",
-			"revisionTime": "2018-11-14T22:47:52Z",
-			"version": "v1.15.76",
-			"versionExact": "v1.15.76"
->>>>>>> e191bef4
+			"revision": "5021928b560f2919fa37e159720a45ea13b18d8f",
+			"revisionTime": "2018-11-14T22:47:52Z",
+			"version": "v1.15.76",
+			"versionExact": "v1.15.76"
 		},
 		{
 			"checksumSHA1": "+oRYFnGRYOqZGZcQ0hrOONtGH/k=",
 			"path": "github.com/aws/aws-sdk-go/service/storagegateway",
-<<<<<<< HEAD
-			"revision": "66832f7f150914a46ffbfc03210f3b9cb0e4c005",
-			"revisionTime": "2018-10-17T20:47:08Z",
-			"version": "v1.15.57",
-			"versionExact": "v1.15.57"
-=======
-			"revision": "5021928b560f2919fa37e159720a45ea13b18d8f",
-			"revisionTime": "2018-11-14T22:47:52Z",
-			"version": "v1.15.76",
-			"versionExact": "v1.15.76"
->>>>>>> e191bef4
+			"revision": "5021928b560f2919fa37e159720a45ea13b18d8f",
+			"revisionTime": "2018-11-14T22:47:52Z",
+			"version": "v1.15.76",
+			"versionExact": "v1.15.76"
 		},
 		{
 			"checksumSHA1": "35a/vm5R/P68l/hQD55GqviO6bg=",
 			"path": "github.com/aws/aws-sdk-go/service/sts",
-<<<<<<< HEAD
-			"revision": "66832f7f150914a46ffbfc03210f3b9cb0e4c005",
-			"revisionTime": "2018-10-17T20:47:08Z",
-			"version": "v1.15.57",
-			"versionExact": "v1.15.57"
-=======
-			"revision": "5021928b560f2919fa37e159720a45ea13b18d8f",
-			"revisionTime": "2018-11-14T22:47:52Z",
-			"version": "v1.15.76",
-			"versionExact": "v1.15.76"
->>>>>>> e191bef4
+			"revision": "5021928b560f2919fa37e159720a45ea13b18d8f",
+			"revisionTime": "2018-11-14T22:47:52Z",
+			"version": "v1.15.76",
+			"versionExact": "v1.15.76"
 		},
 		{
 			"checksumSHA1": "hTDzNXqoUUS81wwttkD8My6MstI=",
 			"path": "github.com/aws/aws-sdk-go/service/swf",
-<<<<<<< HEAD
-			"revision": "66832f7f150914a46ffbfc03210f3b9cb0e4c005",
-			"revisionTime": "2018-10-17T20:47:08Z",
-			"version": "v1.15.57",
-			"versionExact": "v1.15.57"
-=======
-			"revision": "5021928b560f2919fa37e159720a45ea13b18d8f",
-			"revisionTime": "2018-11-14T22:47:52Z",
-			"version": "v1.15.76",
-			"versionExact": "v1.15.76"
->>>>>>> e191bef4
+			"revision": "5021928b560f2919fa37e159720a45ea13b18d8f",
+			"revisionTime": "2018-11-14T22:47:52Z",
+			"version": "v1.15.76",
+			"versionExact": "v1.15.76"
 		},
 		{
 			"checksumSHA1": "PR55l/umJd2tTXH03wDMA65g1gA=",
 			"path": "github.com/aws/aws-sdk-go/service/waf",
-<<<<<<< HEAD
-			"revision": "66832f7f150914a46ffbfc03210f3b9cb0e4c005",
-			"revisionTime": "2018-10-17T20:47:08Z",
-			"version": "v1.15.57",
-			"versionExact": "v1.15.57"
-=======
-			"revision": "5021928b560f2919fa37e159720a45ea13b18d8f",
-			"revisionTime": "2018-11-14T22:47:52Z",
-			"version": "v1.15.76",
-			"versionExact": "v1.15.76"
->>>>>>> e191bef4
+			"revision": "5021928b560f2919fa37e159720a45ea13b18d8f",
+			"revisionTime": "2018-11-14T22:47:52Z",
+			"version": "v1.15.76",
+			"versionExact": "v1.15.76"
 		},
 		{
 			"checksumSHA1": "5bs2RlDPqtt8li74YjPOfHRhtdg=",
 			"path": "github.com/aws/aws-sdk-go/service/wafregional",
-<<<<<<< HEAD
-			"revision": "66832f7f150914a46ffbfc03210f3b9cb0e4c005",
-			"revisionTime": "2018-10-17T20:47:08Z",
-			"version": "v1.15.57",
-			"versionExact": "v1.15.57"
-=======
-			"revision": "5021928b560f2919fa37e159720a45ea13b18d8f",
-			"revisionTime": "2018-11-14T22:47:52Z",
-			"version": "v1.15.76",
-			"versionExact": "v1.15.76"
->>>>>>> e191bef4
+			"revision": "5021928b560f2919fa37e159720a45ea13b18d8f",
+			"revisionTime": "2018-11-14T22:47:52Z",
+			"version": "v1.15.76",
+			"versionExact": "v1.15.76"
 		},
 		{
 			"checksumSHA1": "qw268ecBeOnv8xhMUPzFTQ8uoYI=",
 			"path": "github.com/aws/aws-sdk-go/service/workspaces",
-<<<<<<< HEAD
-			"revision": "66832f7f150914a46ffbfc03210f3b9cb0e4c005",
-			"revisionTime": "2018-10-17T20:47:08Z",
-			"version": "v1.15.57",
-			"versionExact": "v1.15.57"
-=======
-			"revision": "5021928b560f2919fa37e159720a45ea13b18d8f",
-			"revisionTime": "2018-11-14T22:47:52Z",
-			"version": "v1.15.76",
-			"versionExact": "v1.15.76"
->>>>>>> e191bef4
+			"revision": "5021928b560f2919fa37e159720a45ea13b18d8f",
+			"revisionTime": "2018-11-14T22:47:52Z",
+			"version": "v1.15.76",
+			"versionExact": "v1.15.76"
 		},
 		{
 			"checksumSHA1": "yBBHqv7DvZNsZdF00SO8PbEQAKU=",
