package aws

import (
	"fmt"
	"testing"

	"github.com/hashicorp/terraform/helper/acctest"
	"github.com/hashicorp/terraform/helper/resource"
)

func TestAccDataSourceAwsDynamoDbTable_basic(t *testing.T) {
	tableName := fmt.Sprintf("testaccawsdynamodbtable-basic-%s", acctest.RandStringFromCharSet(10, acctest.CharSetAlphaNum))

	resource.ParallelTest(t, resource.TestCase{
		PreCheck:  func() { testAccPreCheck(t) },
		Providers: testAccProviders,
		Steps: []resource.TestStep{
			{
				Config: testAccDataSourceAwsDynamoDbTableConfigBasic(tableName),
				Check: resource.ComposeAggregateTestCheckFunc(
					resource.TestCheckResourceAttr("data.aws_dynamodb_table.dynamodb_table_test", "name", tableName),
					resource.TestCheckResourceAttr("data.aws_dynamodb_table.dynamodb_table_test", "read_capacity", "20"),
					resource.TestCheckResourceAttr("data.aws_dynamodb_table.dynamodb_table_test", "write_capacity", "20"),
					resource.TestCheckResourceAttr("data.aws_dynamodb_table.dynamodb_table_test", "hash_key", "UserId"),
					resource.TestCheckResourceAttr("data.aws_dynamodb_table.dynamodb_table_test", "range_key", "GameTitle"),
					resource.TestCheckResourceAttr("data.aws_dynamodb_table.dynamodb_table_test", "attribute.#", "3"),
					resource.TestCheckResourceAttr("data.aws_dynamodb_table.dynamodb_table_test", "global_secondary_index.#", "1"),
					resource.TestCheckResourceAttr("data.aws_dynamodb_table.dynamodb_table_test", "ttl.#", "1"),
					resource.TestCheckResourceAttr("data.aws_dynamodb_table.dynamodb_table_test", "tags.%", "2"),
					resource.TestCheckResourceAttr("data.aws_dynamodb_table.dynamodb_table_test", "tags.Name", "dynamodb-table-1"),
					resource.TestCheckResourceAttr("data.aws_dynamodb_table.dynamodb_table_test", "tags.Environment", "test"),
					resource.TestCheckResourceAttr("data.aws_dynamodb_table.dynamodb_table_test", "server_side_encryption.#", "0"),
					resource.TestCheckResourceAttr("data.aws_dynamodb_table.dynamodb_table_test", "billing_mode", "PROVISIONED"),
					resource.TestCheckResourceAttr("data.aws_dynamodb_table.dynamodb_table_test", "point_in_time_recovery.#", "1"),
					resource.TestCheckResourceAttr("data.aws_dynamodb_table.dynamodb_table_test", "point_in_time_recovery.0.enabled", "false"),
				),
			},
		},
	})
}

func testAccDataSourceAwsDynamoDbTableConfigBasic(tableName string) string {
	return fmt.Sprintf(`resource "aws_dynamodb_table" "dynamodb_table_test" {
  name           = "%s"
  read_capacity  = 20
  write_capacity = 20
  hash_key       = "UserId"
  range_key      = "GameTitle"

  attribute {
    name = "UserId"
    type = "S"
  }

  attribute {
    name = "GameTitle"
    type = "S"
  }

  attribute {
    name = "TopScore"
    type = "N"
  }

  global_secondary_index {
    name               = "GameTitleIndex"
    hash_key           = "GameTitle"
    range_key          = "TopScore"
    write_capacity     = 10
    read_capacity      = 10
    projection_type    = "INCLUDE"
    non_key_attributes = ["UserId"]
  }

<<<<<<< HEAD
  tags = {
=======
  ttl {
    enabled        = "true"
    attribute_name = "GameTimeTTL"
  }

  tags {
>>>>>>> afdf159c
    Name        = "dynamodb-table-1"
    Environment = "test"
  }
}

data "aws_dynamodb_table" "dynamodb_table_test" {
  name = "${aws_dynamodb_table.dynamodb_table_test.name}"
}`, tableName)
}<|MERGE_RESOLUTION|>--- conflicted
+++ resolved
@@ -72,16 +72,7 @@
     non_key_attributes = ["UserId"]
   }
 
-<<<<<<< HEAD
   tags = {
-=======
-  ttl {
-    enabled        = "true"
-    attribute_name = "GameTimeTTL"
-  }
-
-  tags {
->>>>>>> afdf159c
     Name        = "dynamodb-table-1"
     Environment = "test"
   }
