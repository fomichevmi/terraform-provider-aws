--- conflicted
+++ resolved
@@ -146,11 +146,7 @@
 	}
 
 	if v, ok := d.GetOk("max_session_duration"); ok {
-<<<<<<< HEAD
-		request.MaxSessionDuration = aws.Int64(v.(int64))
-=======
 		request.MaxSessionDuration = aws.Int64(int64(v.(int)))
->>>>>>> f0d17473
 	}
 
 	var createResp *iam.CreateRoleOutput
