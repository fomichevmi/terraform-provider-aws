package aws

import (
	"fmt"
	"log"
	"testing"

	"github.com/aws/aws-sdk-go/service/route53"
	"github.com/hashicorp/terraform-plugin-sdk/v2/helper/resource"
	"github.com/hashicorp/terraform-plugin-sdk/v2/terraform"
)

func TestAccAWSRoute53HealthCheck_basic(t *testing.T) {
	var check route53.HealthCheck
	resourceName := "aws_route53_health_check.test"
	resource.ParallelTest(t, resource.TestCase{
		PreCheck:      func() { testAccPreCheck(t) },
		IDRefreshName: resourceName,
		Providers:     testAccProviders,
		CheckDestroy:  testAccCheckRoute53HealthCheckDestroy,
		Steps: []resource.TestStep{
			{
				Config: testAccRoute53HealthCheckConfig,
				Check: resource.ComposeTestCheckFunc(
					testAccCheckRoute53HealthCheckExists(resourceName, &check),
					resource.TestCheckResourceAttr(resourceName, "measure_latency", "true"),
					resource.TestCheckResourceAttr(resourceName, "port", "80"),
					resource.TestCheckResourceAttr(resourceName, "invert_healthcheck", "true"),
					resource.TestCheckResourceAttr(resourceName, "tags.%", "0"),
				),
			},
			{
				ResourceName:      resourceName,
				ImportState:       true,
				ImportStateVerify: true,
			},
			{
				Config: testAccRoute53HealthCheckConfigUpdate,
				Check: resource.ComposeTestCheckFunc(
					testAccCheckRoute53HealthCheckExists(resourceName, &check),
					resource.TestCheckResourceAttr(resourceName, "failure_threshold", "5"),
					resource.TestCheckResourceAttr(resourceName, "invert_healthcheck", "false"),
				),
			},
		},
	})
}

func TestAccAWSRoute53HealthCheck_tags(t *testing.T) {
	var check route53.HealthCheck
	resourceName := "aws_route53_health_check.test"
	resource.ParallelTest(t, resource.TestCase{
		PreCheck:      func() { testAccPreCheck(t) },
		IDRefreshName: resourceName,
		Providers:     testAccProviders,
		CheckDestroy:  testAccCheckRoute53HealthCheckDestroy,
		Steps: []resource.TestStep{
			{
				Config: testAccRoute53HealthCheckConfigTags1("key1", "value1"),
				Check: resource.ComposeTestCheckFunc(
					testAccCheckRoute53HealthCheckExists(resourceName, &check),
					resource.TestCheckResourceAttr(resourceName, "tags.%", "1"),
					resource.TestCheckResourceAttr(resourceName, "tags.key1", "value1"),
				),
			},
			{
				ResourceName:      resourceName,
				ImportState:       true,
				ImportStateVerify: true,
			},
			{
				Config: testAccRoute53HealthCheckConfigTags2("key1", "value1updated", "key2", "value2"),
				Check: resource.ComposeTestCheckFunc(
					testAccCheckRoute53HealthCheckExists(resourceName, &check),
					resource.TestCheckResourceAttr(resourceName, "tags.%", "2"),
					resource.TestCheckResourceAttr(resourceName, "tags.key1", "value1updated"),
					resource.TestCheckResourceAttr(resourceName, "tags.key2", "value2"),
				),
			},
			{
				Config: testAccRoute53HealthCheckConfigTags1("key2", "value2"),
				Check: resource.ComposeTestCheckFunc(
					testAccCheckRoute53HealthCheckExists(resourceName, &check),
					resource.TestCheckResourceAttr(resourceName, "tags.%", "1"),
					resource.TestCheckResourceAttr(resourceName, "tags.key2", "value2"),
				),
			},
		},
	})
}

func TestAccAWSRoute53HealthCheck_withSearchString(t *testing.T) {
	var check route53.HealthCheck
	resourceName := "aws_route53_health_check.test"
	resource.ParallelTest(t, resource.TestCase{
		PreCheck:      func() { testAccPreCheck(t) },
		IDRefreshName: resourceName,
		Providers:     testAccProviders,
		CheckDestroy:  testAccCheckRoute53HealthCheckDestroy,
		Steps: []resource.TestStep{
			{
				Config: testAccRoute53HealthCheckConfigWithSearchString,
				Check: resource.ComposeTestCheckFunc(
					testAccCheckRoute53HealthCheckExists(resourceName, &check),
					resource.TestCheckResourceAttr(resourceName, "invert_healthcheck", "false"),
					resource.TestCheckResourceAttr(resourceName, "search_string", "OK"),
				),
			},
			{
				ResourceName:      resourceName,
				ImportState:       true,
				ImportStateVerify: true,
			},
			{
				Config: testAccRoute53HealthCheckConfigWithSearchStringUpdate,
				Check: resource.ComposeTestCheckFunc(
					testAccCheckRoute53HealthCheckExists(resourceName, &check),
					resource.TestCheckResourceAttr(resourceName, "invert_healthcheck", "true"),
					resource.TestCheckResourceAttr(resourceName, "search_string", "FAILED"),
				),
			},
		},
	})
}

func TestAccAWSRoute53HealthCheck_withChildHealthChecks(t *testing.T) {
	var check route53.HealthCheck
	resourceName := "aws_route53_health_check.test"
	resource.ParallelTest(t, resource.TestCase{
		PreCheck:     func() { testAccPreCheck(t) },
		Providers:    testAccProviders,
		CheckDestroy: testAccCheckRoute53HealthCheckDestroy,
		Steps: []resource.TestStep{
			{
				Config: testAccRoute53HealthCheckConfig_withChildHealthChecks,
				Check: resource.ComposeTestCheckFunc(
					testAccCheckRoute53HealthCheckExists(resourceName, &check),
				),
			},
			{
				ResourceName:      resourceName,
				ImportState:       true,
				ImportStateVerify: true,
			},
		},
	})
}

func TestAccAWSRoute53HealthCheck_withHealthCheckRegions(t *testing.T) {
	var check route53.HealthCheck
	resourceName := "aws_route53_health_check.test"
	resource.ParallelTest(t, resource.TestCase{
		PreCheck:     func() { testAccPreCheck(t) },
		Providers:    testAccProviders,
		CheckDestroy: testAccCheckRoute53HealthCheckDestroy,
		Steps: []resource.TestStep{
			{
				Config: testAccRoute53HealthCheckConfig_withHealthCheckRegions,
				Check: resource.ComposeTestCheckFunc(
					testAccCheckRoute53HealthCheckExists(resourceName, &check),
					resource.TestCheckResourceAttr(resourceName, "regions.#", "3"),
				),
			},
			{
				ResourceName:      resourceName,
				ImportState:       true,
				ImportStateVerify: true,
			},
		},
	})
}

func TestAccAWSRoute53HealthCheck_IpConfig(t *testing.T) {
	var check route53.HealthCheck
	resourceName := "aws_route53_health_check.test"
	resource.ParallelTest(t, resource.TestCase{
		PreCheck:     func() { testAccPreCheck(t) },
		Providers:    testAccProviders,
		CheckDestroy: testAccCheckRoute53HealthCheckDestroy,
		Steps: []resource.TestStep{
			{
				Config: testAccRoute53HealthCheckIpConfig,
				Check: resource.ComposeTestCheckFunc(
					testAccCheckRoute53HealthCheckExists(resourceName, &check),
					resource.TestCheckResourceAttr(resourceName, "ip_address", "1.2.3.4"),
				),
			},
			{
				ResourceName:      resourceName,
				ImportState:       true,
				ImportStateVerify: true,
			},
		},
	})
}

func TestAccAWSRoute53HealthCheck_Ipv6Config(t *testing.T) {
	var check route53.HealthCheck
	resourceName := "aws_route53_health_check.test"
	resource.ParallelTest(t, resource.TestCase{
		PreCheck:     func() { testAccPreCheck(t) },
		Providers:    testAccProviders,
		CheckDestroy: testAccCheckRoute53HealthCheckDestroy,
		Steps: []resource.TestStep{
			{
				Config: testAccRoute53HealthCheckIpv6Config,
				Check: resource.ComposeTestCheckFunc(
					testAccCheckRoute53HealthCheckExists(resourceName, &check),
					resource.TestCheckResourceAttr(resourceName, "ip_address", "1234:5678:9abc:6811:0:0:0:4"),
				),
			},
			{
				ResourceName:      resourceName,
				ImportState:       true,
				ImportStateVerify: true,
			},
			{
				Config:   testAccRoute53HealthCheckIpv6ExpandedConfig,
				PlanOnly: true,
			},
		},
	})
}

func TestAccAWSRoute53HealthCheck_CloudWatchAlarmCheck(t *testing.T) {
	var check route53.HealthCheck
	resourceName := "aws_route53_health_check.test"
	resource.ParallelTest(t, resource.TestCase{
		PreCheck:     func() { testAccPreCheck(t) },
		Providers:    testAccProviders,
		CheckDestroy: testAccCheckRoute53HealthCheckDestroy,
		Steps: []resource.TestStep{
			{
				Config: testAccRoute53HealthCheckCloudWatchAlarm,
				Check: resource.ComposeTestCheckFunc(
					testAccCheckRoute53HealthCheckExists(resourceName, &check),
					resource.TestCheckResourceAttr(resourceName, "cloudwatch_alarm_name", "cloudwatch-healthcheck-alarm"),
				),
			},
			{
				ResourceName:      resourceName,
				ImportState:       true,
				ImportStateVerify: true,
			},
		},
	})
}

func TestAccAWSRoute53HealthCheck_withSNI(t *testing.T) {
	var check route53.HealthCheck
	resourceName := "aws_route53_health_check.test"
	resource.ParallelTest(t, resource.TestCase{
		PreCheck:      func() { testAccPreCheck(t) },
		IDRefreshName: resourceName,
		Providers:     testAccProviders,
		CheckDestroy:  testAccCheckRoute53HealthCheckDestroy,
		Steps: []resource.TestStep{
			{
				Config: testAccRoute53HealthCheckConfigWithoutSNI,
				Check: resource.ComposeTestCheckFunc(
					testAccCheckRoute53HealthCheckExists(resourceName, &check),
					resource.TestCheckResourceAttr(resourceName, "enable_sni", "true"),
				),
			},
			{
				ResourceName:      resourceName,
				ImportState:       true,
				ImportStateVerify: true,
			},
			{
				Config: testAccRoute53HealthCheckConfigWithSNIDisabled,
				Check: resource.ComposeTestCheckFunc(
					testAccCheckRoute53HealthCheckExists(resourceName, &check),
					resource.TestCheckResourceAttr(resourceName, "enable_sni", "false"),
				),
			},
			{
				Config: testAccRoute53HealthCheckConfigWithSNI,
				Check: resource.ComposeTestCheckFunc(
					testAccCheckRoute53HealthCheckExists(resourceName, &check),
					resource.TestCheckResourceAttr(resourceName, "enable_sni", "true"),
				),
			},
		},
	})
}

func TestAccAWSRoute53HealthCheck_disappears(t *testing.T) {
	var check route53.HealthCheck
	resourceName := "aws_route53_health_check.test"
	resource.ParallelTest(t, resource.TestCase{
		PreCheck:     func() { testAccPreCheck(t) },
		Providers:    testAccProviders,
		CheckDestroy: testAccCheckRoute53HealthCheckDestroy,
		Steps: []resource.TestStep{
			{
				Config: testAccRoute53HealthCheckConfig,
				Check: resource.ComposeTestCheckFunc(
					testAccCheckRoute53HealthCheckExists(resourceName, &check),
					testAccCheckRoute53HealthCheckDisappears(&check),
				),
				ExpectNonEmptyPlan: true,
			},
		},
	})
}

func testAccCheckRoute53HealthCheckDestroy(s *terraform.State) error {
	conn := testAccProvider.Meta().(*AWSClient).r53conn

	for _, rs := range s.RootModule().Resources {
		if rs.Type != "aws_route53_health_check" {
			continue
		}

		lopts := &route53.ListHealthChecksInput{}
		resp, err := conn.ListHealthChecks(lopts)
		if err != nil {
			return err
		}
		if len(resp.HealthChecks) == 0 {
			return nil
		}

		for _, check := range resp.HealthChecks {
			if *check.Id == rs.Primary.ID {
				return fmt.Errorf("Record still exists: %#v", check)
			}

		}

	}
	return nil
}

func testAccCheckRoute53HealthCheckExists(n string, hCheck *route53.HealthCheck) resource.TestCheckFunc {
	return func(s *terraform.State) error {
		conn := testAccProvider.Meta().(*AWSClient).r53conn

		rs, ok := s.RootModule().Resources[n]
		if !ok {
			return fmt.Errorf("Not found: %s", n)
		}

		if rs.Primary.ID == "" {
			return fmt.Errorf("No health check ID is set")
		}

		lopts := &route53.ListHealthChecksInput{}
		resp, err := conn.ListHealthChecks(lopts)
		if err != nil {
			return err
		}
		if len(resp.HealthChecks) == 0 {
			return fmt.Errorf("Health Check does not exist")
		}

		for _, check := range resp.HealthChecks {
			if *check.Id == rs.Primary.ID {
				*hCheck = *check
				return nil
			}

		}
		return fmt.Errorf("Health Check does not exist")
	}
}

func testAccCheckRoute53HealthCheckDisappears(hCheck *route53.HealthCheck) resource.TestCheckFunc {
	return func(s *terraform.State) error {
		conn := testAccProvider.Meta().(*AWSClient).r53conn
		input := &route53.DeleteHealthCheckInput{
			HealthCheckId: hCheck.Id,
		}
		log.Printf("[DEBUG] Deleting Route53 Health Check: %#v", input)
		_, err := conn.DeleteHealthCheck(input)

		return err
	}
}

const testAccRoute53HealthCheckConfig = `
resource "aws_route53_health_check" "test" {
  fqdn = "dev.notexample.com"
  port = 80
  type = "HTTP"
  resource_path = "/"
  failure_threshold = "2"
  request_interval = "30"
  measure_latency = true
  invert_healthcheck = true
}
`

func testAccRoute53HealthCheckConfigTags1(tag1Key, tag1Value string) string {
	return fmt.Sprintf(`
resource "aws_route53_health_check" "test" {
  fqdn = "dev.notexample.com"
  port = 80
  type = "HTTP"
  resource_path = "/"
  failure_threshold = "2"
  request_interval = "30"
  measure_latency = true
  invert_healthcheck = true
  disabled = false

  tags = {
    %[1]q = %[2]q
  }
}
`, tag1Key, tag1Value)
}

func testAccRoute53HealthCheckConfigTags2(tag1Key, tag1Value, tagKey2, tagValue2 string) string {
	return fmt.Sprintf(`
resource "aws_route53_health_check" "test" {
  fqdn = "dev.notexample.com"
  port = 80
  type = "HTTP"
  resource_path = "/"
  failure_threshold = "2"
  request_interval = "30"
  measure_latency = true
  invert_healthcheck = true

  tags = {
    %[1]q = %[2]q
    %[3]q = %[4]q
  }
}
`, tag1Key, tag1Value, tagKey2, tagValue2)
}

const testAccRoute53HealthCheckConfigUpdate = `
resource "aws_route53_health_check" "test" {
  fqdn = "dev.notexample.com"
  port = 80
  type = "HTTP"
  resource_path = "/"
  failure_threshold = "5"
  request_interval = "30"
  measure_latency = true
  invert_healthcheck = false
<<<<<<< HEAD
  disabled = false
=======
}
`

const testAccRoute53HealthCheckIpConfig = `
resource "aws_route53_health_check" "test" {
  ip_address = "1.2.3.4"
  port = 80
  type = "HTTP"
  resource_path = "/"
  failure_threshold = "2"
  request_interval = "30"
>>>>>>> 9850bc6c

  tags = {
    Name = "tf-test-health-check"
   }
}
`

const testAccRoute53HealthCheckIpv6Config = `
resource "aws_route53_health_check" "test" {
  ip_address = "1234:5678:9abc:6811::4"
  port = 80
  type = "HTTP"
  resource_path = "/"
  failure_threshold = "2"
  request_interval = "30"

  tags = {
    Name = "tf-test-health-check"
   }
}
`

const testAccRoute53HealthCheckIpv6ExpandedConfig = `
resource "aws_route53_health_check" "test" {
  ip_address = "1234:5678:9abc:6811:0:0:0:4"
  port = 80
  type = "HTTP"
  resource_path = "/"
  failure_threshold = "2"
  request_interval = "30"

  tags = {
    Name = "tf-test-health-check"
   }
}
`

const testAccRoute53HealthCheckConfig_withChildHealthChecks = `
resource "aws_route53_health_check" "child1" {
  fqdn = "child1.notexample.com"
  port = 80
  type = "HTTP"
  resource_path = "/"
  failure_threshold = "2"
  request_interval = "30"
}

resource "aws_route53_health_check" "test" {
  type = "CALCULATED"
  child_health_threshold = 1
  child_healthchecks = ["${aws_route53_health_check.child1.id}"]

  tags = {
    Name = "tf-test-calculated-health-check"
   }
}
`

const testAccRoute53HealthCheckConfig_withHealthCheckRegions = `
resource "aws_route53_health_check" "test" {
  ip_address = "1.2.3.4"
  port = 80
  type = "HTTP"
  resource_path = "/"
  failure_threshold = "2"
  request_interval = "30"

  regions = ["us-west-1","us-east-1","eu-west-1"]

  tags = {
    Name = "tf-test-check-with-regions"
   }
}
`

const testAccRoute53HealthCheckCloudWatchAlarm = `
resource "aws_cloudwatch_metric_alarm" "test" {
    alarm_name = "cloudwatch-healthcheck-alarm"
    comparison_operator = "GreaterThanOrEqualToThreshold"
    evaluation_periods = "2"
    metric_name = "CPUUtilization"
    namespace = "AWS/EC2"
    period = "120"
    statistic = "Average"
    threshold = "80"
    alarm_description = "This metric monitors ec2 cpu utilization"
}

resource "aws_route53_health_check" "test" {
  type = "CLOUDWATCH_METRIC"
  cloudwatch_alarm_name = "${aws_cloudwatch_metric_alarm.test.alarm_name}"
  cloudwatch_alarm_region = "us-west-2"
  insufficient_data_health_status = "Healthy"
}
`

const testAccRoute53HealthCheckConfigWithSearchString = `
resource "aws_route53_health_check" "test" {
  fqdn = "dev.notexample.com"
  port = 80
  type = "HTTP_STR_MATCH"
  resource_path = "/"
  failure_threshold = "2"
  request_interval = "30"
  measure_latency = true
  invert_healthcheck = false
  disabled = false
  search_string = "OK"

  tags = {
    Name = "tf-test-health-check"
   }
}
`

const testAccRoute53HealthCheckConfigWithSearchStringUpdate = `
resource "aws_route53_health_check" "test" {
  fqdn = "dev.notexample.com"
  port = 80
  type = "HTTP_STR_MATCH"
  resource_path = "/"
  failure_threshold = "5"
  request_interval = "30"
  measure_latency = true
  invert_healthcheck = true
  disabled = false
  search_string = "FAILED"

  tags = {
    Name = "tf-test-health-check"
   }
}
`

const testAccRoute53HealthCheckConfigWithoutSNI = `
resource "aws_route53_health_check" "test" {
  fqdn = "dev.notexample.com"
  port = 443
  type = "HTTPS"
  resource_path = "/"
  failure_threshold = "2"
  request_interval = "30"
  measure_latency = true
  invert_healthcheck = true
  disabled = false

  tags = {
    Name = "tf-test-health-check"
   }
}
`

const testAccRoute53HealthCheckConfigWithSNI = `
resource "aws_route53_health_check" "test" {
	fqdn = "dev.notexample.com"
  port = 443
  type = "HTTPS"
  resource_path = "/"
  failure_threshold = "2"
  request_interval = "30"
  measure_latency = true
  invert_healthcheck = true
  enable_sni = true
  disabled = false

  tags = {
    Name = "tf-test-health-check"
   }
}
`

const testAccRoute53HealthCheckConfigWithSNIDisabled = `
resource "aws_route53_health_check" "test" {
	fqdn = "dev.notexample.com"
  port = 443
  type = "HTTPS"
  resource_path = "/"
  failure_threshold = "2"
  request_interval = "30"
  measure_latency = true
  invert_healthcheck = true
  enable_sni = false
  disabled = false

  tags = {
    Name = "tf-test-health-check"
   }
}
`<|MERGE_RESOLUTION|>--- conflicted
+++ resolved
@@ -403,7 +403,6 @@
   request_interval = "30"
   measure_latency = true
   invert_healthcheck = true
-  disabled = false
 
   tags = {
     %[1]q = %[2]q
@@ -442,9 +441,6 @@
   request_interval = "30"
   measure_latency = true
   invert_healthcheck = false
-<<<<<<< HEAD
-  disabled = false
-=======
 }
 `
 
@@ -456,7 +452,6 @@
   resource_path = "/"
   failure_threshold = "2"
   request_interval = "30"
->>>>>>> 9850bc6c
 
   tags = {
     Name = "tf-test-health-check"
@@ -563,7 +558,6 @@
   request_interval = "30"
   measure_latency = true
   invert_healthcheck = false
-  disabled = false
   search_string = "OK"
 
   tags = {
@@ -582,7 +576,6 @@
   request_interval = "30"
   measure_latency = true
   invert_healthcheck = true
-  disabled = false
   search_string = "FAILED"
 
   tags = {
@@ -601,7 +594,6 @@
   request_interval = "30"
   measure_latency = true
   invert_healthcheck = true
-  disabled = false
 
   tags = {
     Name = "tf-test-health-check"
@@ -620,7 +612,6 @@
   measure_latency = true
   invert_healthcheck = true
   enable_sni = true
-  disabled = false
 
   tags = {
     Name = "tf-test-health-check"
@@ -639,7 +630,6 @@
   measure_latency = true
   invert_healthcheck = true
   enable_sni = false
-  disabled = false
 
   tags = {
     Name = "tf-test-health-check"
