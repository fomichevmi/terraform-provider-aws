--- conflicted
+++ resolved
@@ -30,2126 +30,29 @@
                     <a href="#">Provider Data Sources</a>
                     <ul class="nav">
                         <li>
-<<<<<<< HEAD
-                            <a href="/docs/providers/aws/d/acm_certificate.html">aws_acm_certificate</a>
-                        </li>
-                        <li>
-                            <a href="/docs/providers/aws/d/acmpca_certificate_authority.html">aws_acmpca_certificate_authority</a>
-                        </li>
-                        <li>
-                            <a href="/docs/providers/aws/d/lb.html">aws_alb</a>
-                        </li>
-                        <li>
-                            <a href="/docs/providers/aws/d/lb_listener.html">aws_alb_listener</a>
-                        </li>
-                        <li>
-                            <a href="/docs/providers/aws/d/lb_target_group.html">aws_alb_target_group</a>
-                        </li>
-                        <li>
-                            <a href="/docs/providers/aws/d/ami.html">aws_ami</a>
-                        </li>
-                        <li>
-                            <a href="/docs/providers/aws/d/ami_ids.html">aws_ami_ids</a>
-                        </li>
-                        <li>
-                            <a href="/docs/providers/aws/d/api_gateway_api_key.html">aws_api_gateway_api_key</a>
-                        </li>
-                        <li>
-                            <a href="/docs/providers/aws/d/api_gateway_resource.html">aws_api_gateway_resource</a>
-                        </li>
-                        <li>
-                            <a href="/docs/providers/aws/d/api_gateway_rest_api.html">aws_api_gateway_rest_api</a>
-                        </li>
-                        <li>
-                            <a href="/docs/providers/aws/d/api_gateway_vpc_link.html">aws_api_gateway_vpc_link</a>
-                        </li>
-                        <li>
                             <a href="/docs/providers/aws/d/arn.html">aws_arn</a>
                         </li>
                         <li>
-                            <a href="/docs/providers/aws/d/autoscaling_group.html">aws_autoscaling_group</a>
-                        </li>
-                        <li>
-                            <a href="/docs/providers/aws/d/autoscaling_groups.html">aws_autoscaling_groups</a>
-                        </li>
-                        <li>
                             <a href="/docs/providers/aws/d/availability_zone.html">aws_availability_zone</a>
                         </li>
                         <li>
                             <a href="/docs/providers/aws/d/availability_zones.html">aws_availability_zones</a>
                         </li>
                         <li>
-                          <a href="/docs/providers/aws/d/batch_compute_environment.html">aws_batch_compute_environment</a>
-                        </li>
-                        <li>
-                          <a href="/docs/providers/aws/d/batch_job_queue.html">aws_batch_job_queue</a>
-                        </li>
-                        <li>
                             <a href="/docs/providers/aws/d/billing_service_account.html">aws_billing_service_account</a>
                         </li>
                         <li>
-                          <a href="/docs/providers/aws/d/caller_identity.html">aws_caller_identity</a>
-                        </li>
-                        <li>
-                            <a href="/docs/providers/aws/d/canonical_user_id.html">aws_canonical_user_id</a>
-                        </li>
-                        <li>
-                            <a href="/docs/providers/aws/d/cloudformation_export.html">aws_cloudformation_export</a>
-                        </li>
-                        <li>
-                            <a href="/docs/providers/aws/d/cloudformation_stack.html">aws_cloudformation_stack</a>
-                        </li>
-                        <li>
-                            <a href="/docs/providers/aws/d/cloudhsm_v2_cluster.html">aws_cloudhsm_v2_cluster</a>
-                        </li>
-                        <li>
-                            <a href="/docs/providers/aws/d/cloudtrail_service_account.html">aws_cloudtrail_service_account</a>
-                        </li>
-                        <li>
-                            <a href="/docs/providers/aws/d/cloudwatch_log_group.html">aws_cloudwatch_log_group</a>
-                        </li>
-                        <li>
-                            <a href="/docs/providers/aws/d/codecommit_repository.html">aws_codecommit_repository</a>
-                        </li>
-                        <li>
-                            <a href="/docs/providers/aws/d/cognito_user_pools.html">aws_cognito_user_pools</a>
-                        </li>
-                        <li>
-                            <a href="/docs/providers/aws/d/cur_report_definition.html">aws_cur_report_definition</a>
-                        </li>
-                        <li>
-                          <a href="/docs/providers/aws/d/db_cluster_snapshot.html">aws_db_cluster_snapshot</a>
-                        </li>
-                        <li>
-                          <a href="/docs/providers/aws/d/db_event_categories.html">aws_db_event_categories</a>
-                        </li>
-                        <li>
-                            <a href="/docs/providers/aws/d/db_instance.html">aws_db_instance</a>
-                        </li>
-                        <li>
-                          <a href="/docs/providers/aws/d/db_snapshot.html">aws_db_snapshot</a>
-                        </li>
-                        <li>
-                          <a href="/docs/providers/aws/d/dx_gateway.html">aws_dx_gateway</a>
-                        </li>
-                        <li>
-                          <a href="/docs/providers/aws/d/dynamodb_table.html">aws_dynamodb_table</a>
-                        </li>
-                        <li>
-                          <a href="/docs/providers/aws/d/ebs_snapshot.html">aws_ebs_snapshot</a>
-                        </li>
-                        <li>
-                          <a href="/docs/providers/aws/d/ebs_snapshot_ids.html">aws_ebs_snapshot_ids</a>
-                        </li>
-                        <li>
-                          <a href="/docs/providers/aws/d/ebs_volume.html">aws_ebs_volume</a>
-                        </li>
-                        <li>
-                          <a href="/docs/providers/aws/d/ec2_transit_gateway.html">aws_ec2_transit_gateway</a>
-                        </li>
-                        <li>
-                          <a href="/docs/providers/aws/d/ec2_transit_gateway_dx_gateway_attachment.html">aws_ec2_transit_gateway_dx_gateway_attachment</a>
-                        </li>
-                        <li>
-                          <a href="/docs/providers/aws/d/ec2_transit_gateway_route_table.html">aws_ec2_transit_gateway_route_table</a>
-                        </li>
-                        <li>
-                          <a href="/docs/providers/aws/d/ec2_transit_gateway_vpc_attachment.html">aws_ec2_transit_gateway_vpc_attachment</a>
-                        </li>
-                        <li>
-                          <a href="/docs/providers/aws/d/ec2_transit_gateway_vpn_attachment.html">aws_ec2_transit_gateway_vpn_attachment</a>
-                        </li>
-                        <li>
-                          <a href="/docs/providers/aws/d/ecr_image.html">aws_ecr_image</a>
-                        </li>
-                        <li>
-                          <a href="/docs/providers/aws/d/ecr_repository.html">aws_ecr_repository</a>
-                        </li>
-                        <li>
-                          <a href="/docs/providers/aws/d/ecs_cluster.html">aws_ecs_cluster</a>
-                        </li>
-                        <li>
-                            <a href="/docs/providers/aws/d/ecs_container_definition.html">aws_ecs_container_definition</a>
-                        </li>
-                        <li>
-                            <a href="/docs/providers/aws/d/ecs_service.html">aws_ecs_service</a>
-                        </li>
-                        <li>
-                            <a href="/docs/providers/aws/d/ecs_task_definition.html">aws_ecs_task_definition</a>
-                        </li>
-                        <li>
-                            <a href="/docs/providers/aws/d/efs_file_system.html">aws_efs_file_system</a>
-                        </li>
-                        <li>
-                            <a href="/docs/providers/aws/d/efs_mount_target.html">aws_efs_mount_target</a>
-                        </li>
-                        <li>
-                            <a href="/docs/providers/aws/d/eip.html">aws_eip</a>
-                        </li>
-                        <li>
-                            <a href="/docs/providers/aws/d/eks_cluster.html">aws_eks_cluster</a>
-                        </li>
-                        <li>
-                            <a href="/docs/providers/aws/d/eks_cluster_auth.html">aws_eks_cluster_auth</a>
-                        </li>
-                        <li>
-                            <a href="/docs/providers/aws/d/elastic_beanstalk_application.html">aws_elastic_beanstalk_application</a>
-                        </li>
-                        <li>
-                            <a href="/docs/providers/aws/d/elastic_beanstalk_hosted_zone.html">aws_elastic_beanstalk_hosted_zone</a>
-                        </li>
-                        <li>
-                            <a href="/docs/providers/aws/d/elastic_beanstalk_solution_stack.html">aws_elastic_beanstalk_solution_stack</a>
-                        </li>
-                        <li>
-                            <a href="/docs/providers/aws/d/elasticache_cluster.html">aws_elasticache_cluster</a>
-                        </li>
-                        <li>
-                            <a href="/docs/providers/aws/d/elasticache_replication_group.html">aws_elasticache_replication_group</a>
-                        </li>
-                        <li>
-                            <a href="/docs/providers/aws/d/elb.html">aws_elb</a>
-                        </li>
-                        <li>
-                            <a href="/docs/providers/aws/d/elb_hosted_zone_id.html">aws_elb_hosted_zone_id</a>
-                        </li>
-                        <li>
-                            <a href="/docs/providers/aws/d/elb_service_account.html">aws_elb_service_account</a>
-                        </li>
-                        <li>
-                            <a href="/docs/providers/aws/d/glue_script.html">aws_glue_script</a>
-                        </li>
-                        <li>
-                            <a href="/docs/providers/aws/d/iam_account_alias.html">aws_iam_account_alias</a>
-                        </li>
-                        <li>
-                            <a href="/docs/providers/aws/d/iam_group.html">aws_iam_group</a>
-                        </li>
-                        <li>
-                            <a href="/docs/providers/aws/d/iam_instance_profile.html">aws_iam_instance_profile</a>
-                        </li>
-                        <li>
-                            <a href="/docs/providers/aws/d/iam_policy.html">aws_iam_policy</a>
-                        </li>
-                        <li>
-                            <a href="/docs/providers/aws/d/iam_policy_document.html">aws_iam_policy_document</a>
-                        </li>
-                        <li>
-                            <a href="/docs/providers/aws/d/iam_role.html">aws_iam_role</a>
-                        </li>
-                        <li>
-                          <a href="/docs/providers/aws/d/iam_server_certificate.html">aws_iam_server_certificate</a>
-                        </li>
-                        <li>
-                            <a href="/docs/providers/aws/d/iam_user.html">aws_iam_user</a>
-                        </li>
-                        <li>
-                          <a href="/docs/providers/aws/d/inspector_rules_packages.html">aws_inspector_rules_packages</a>
-                        </li>
-                        <li>
-                          <a href="/docs/providers/aws/d/instance.html">aws_instance</a>
-                        </li>
-                        <li>
-                          <a href="/docs/providers/aws/d/instances.html">aws_instances</a>
-                        </li>
-                        <li>
-                          <a href="/docs/providers/aws/d/internet_gateway.html">aws_internet_gateway</a>
-                        </li>
-                        <li>
-                          <a href="/docs/providers/aws/d/iot_endpoint.html">aws_iot_endpoint</a>
+                            <a href="/docs/providers/aws/d/caller_identity.html">aws_caller_identity</a>
                         </li>
                         <li>
                             <a href="/docs/providers/aws/d/ip_ranges.html">aws_ip_ranges</a>
                         </li>
                         <li>
-                            <a href="/docs/providers/aws/d/kinesis_stream.html">aws_kinesis_stream</a>
-                        </li>
-                        <li>
-                            <a href="/docs/providers/aws/d/kms_alias.html">aws_kms_alias</a>
-                        </li>
-                        <li>
-                            <a href="/docs/providers/aws/d/kms_ciphertext.html">aws_kms_ciphertext</a>
-                        </li>
-                        <li>
-                          <a href="/docs/providers/aws/d/kms_key.html">aws_kms_key</a>
-                        </li>
-                        <li>
-                            <a href="/docs/providers/aws/d/kms_secrets.html">aws_kms_secrets</a>
-                        </li>
-                        <li>
-                            <a href="/docs/providers/aws/d/lambda_function.html">aws_lambda_function</a>
-                        </li>
-                        <li>
-                            <a href="/docs/providers/aws/d/lambda_invocation.html">aws_lambda_invocation</a>
-                        </li>
-                        <li>
-                            <a href="/docs/providers/aws/d/lambda_layer_version.html">aws_lambda_layer_version</a>
-                        </li>
-                        <li>
-                            <a href="/docs/providers/aws/d/launch_configuration.html">aws_launch_configuration</a>
-                        </li>
-
-
-                        <li>
-                            <a href="/docs/providers/aws/d/launch_template.html">aws_launch_template</a>
-                        </li>
-
-                        <li>
-                            <a href="/docs/providers/aws/d/lb.html">aws_lb</a>
-                        </li>
-                        <li>
-                            <a href="/docs/providers/aws/d/lb_listener.html">aws_lb_listener</a>
-                        </li>
-                        <li>
-                            <a href="/docs/providers/aws/d/lb_target_group.html">aws_lb_target_group</a>
-                        </li>
-                        <li>
-                            <a href="/docs/providers/aws/d/lex_intent.html">aws_lex_intent</a>
-                        </li>
-                        <li>
-                            <a href="/docs/providers/aws/d/mq_broker.html">aws_mq_broker</a>
-                        </li>
-                        <li>
-                            <a href="/docs/providers/aws/d/msk_cluster.html">aws_msk_cluster</a>
-                        </li>
-                        <li>
-                           <a href="/docs/providers/aws/d/nat_gateway.html">aws_nat_gateway</a>
-                        </li>
-                        <li>
-                           <a href="/docs/providers/aws/d/network_acls.html">aws_network_acls</a>
-                        </li>
-                        <li>
-                            <a href="/docs/providers/aws/d/network_interface.html">aws_network_interface</a>
-                        </li>
-                         <li>
-                            <a href="/docs/providers/aws/d/network_interfaces.html">aws_network_interfaces</a>
-                        </li>
-                        <li>
                             <a href="/docs/providers/aws/d/partition.html">aws_partition</a>
                         </li>
                         <li>
-                            <a href="/docs/providers/aws/d/prefix_list.html">aws_prefix_list</a>
-                        </li>
-                        <li>
-                            <a href="/docs/providers/aws/d/pricing_product.html">aws_pricing_product</a>
-                        </li>
-                        <li>
-                            <a href="/docs/providers/aws/d/rds_cluster.html">aws_rds_cluster</a>
-                        </li>
-                        <li>
-                        <a href="/docs/providers/aws/d/ram_resource_share.html">aws_ram_resource_share</a>
-                        </li>
-                        <li>
-                            <a href="/docs/providers/aws/d/redshift_cluster.html">aws_redshift_cluster</a>
-                        </li>
-                        <li>
-                            <a href="/docs/providers/aws/d/redshift_service_account.html">aws_redshift_service_account</a>
-                        </li>
-                        <li>
                             <a href="/docs/providers/aws/d/region.html">aws_region</a>
                         </li>
-                        <li>
-                          <a href="/docs/providers/aws/d/route.html">aws_route</a>
-                        </li>
-                        <li>
-                          <a href="/docs/providers/aws/d/route53_delegation_set.html">aws_route53_delegation_set</a>
-                        </li>
-                        <li>
-                          <a href="/docs/providers/aws/d/route53_zone.html">aws_route53_zone</a>
-                        </li>
-                        <li>
-                          <a href="/docs/providers/aws/d/route_table.html">aws_route_table</a>
-                        </li>
-                        <li>
-                          <a href="/docs/providers/aws/d/route_tables.html">aws_route_tables</a>
-                        </li>
-                        <li>
-                            <a href="/docs/providers/aws/d/s3_bucket.html">aws_s3_bucket</a>
-                        </li>
-                        <li>
-                            <a href="/docs/providers/aws/d/s3_bucket_object.html">aws_s3_bucket_object</a>
-                        </li>
-                        <li>
-                         <a href="/docs/providers/aws/d/secretsmanager_secret.html">aws_secretsmanager_secret</a>
-                        </li>
-                        <li>
-                         <a href="/docs/providers/aws/d/secretsmanager_secret_version.html">aws_secretsmanager_secret_version</a>
-                        </li>
-                        <li>
-                         <a href="/docs/providers/aws/d/security_group.html">aws_security_group</a>
-                        </li>
-                        <li>
-                         <a href="/docs/providers/aws/d/security_groups.html">aws_security_groups</a>
-                        </li>
-                        <li>
-                         <a href="/docs/providers/aws/d/sns_topic.html">aws_sns_topic</a>
-                        </li>
-                        <li>
-                         <a href="/docs/providers/aws/d/sqs_queue.html">aws_sqs_queue</a>
-                        </li>
-
-                        <li>
-                         <a href="/docs/providers/aws/d/ssm_document.html">aws_ssm_document</a>
-                        </li>
-                        <li>
-                         <a href="/docs/providers/aws/d/ssm_parameter.html">aws_ssm_parameter</a>
-                        </li>
-                        <li>
-                         <a href="/docs/providers/aws/d/storagegateway_local_disk.html">aws_storagegateway_local_disk</a>
-                        </li>
-                        <li>
-                            <a href="/docs/providers/aws/d/subnet.html">aws_subnet</a>
-                        </li>
-                        <li>
-                            <a href="/docs/providers/aws/d/subnet_ids.html">aws_subnet_ids</a>
-                        </li>
-                        <li>
-                            <a href="/docs/providers/aws/d/transfer_server.html">aws_transfer_server</a>
-                        </li>
-                        <li>
-                            <a href="/docs/providers/aws/d/vpc.html">aws_vpc</a>
-                        </li>
-                        <li>
-                            <a href="/docs/providers/aws/d/vpc_dhcp_options.html">aws_vpc_dhcp_options</a>
-                        </li>
-                        <li>
-                            <a href="/docs/providers/aws/d/vpc_endpoint.html">aws_vpc_endpoint</a>
-                        </li>
-                        <li>
-                            <a href="/docs/providers/aws/d/vpc_endpoint_service.html">aws_vpc_endpoint_service</a>
-                        </li>
-                        <li>
-                            <a href="/docs/providers/aws/d/vpc_peering_connection.html">aws_vpc_peering_connection</a>
-                        </li>
-                        <li>
-                            <a href="/docs/providers/aws/d/vpcs.html">aws_vpcs</a>
-                        </li>
-                        <li>
-                            <a href="/docs/providers/aws/d/vpn_gateway.html">aws_vpn_gateway</a>
-                        </li>
-                        <li>
-                            <a href="/docs/providers/aws/d/workspaces_bundle.html">aws_workspaces_bundle</a>
-                        </li>
-                    </ul>
-                </li>
-
-                <li>
-                  <a href="#">ACM Resources</a>
-                  <ul class="nav">
-                    <li>
-                      <a href="/docs/providers/aws/r/acm_certificate.html">aws_acm_certificate</a>
-                    </li>
-                    <li>
-                      <a href="/docs/providers/aws/r/acm_certificate_validation.html">aws_acm_certificate_validation</a>
-                    </li>
-                  </ul>
-                </li>
-
-                <li>
-                  <a href="#">ACM PCA Resources</a>
-                  <ul class="nav">
-                    <li>
-                      <a href="/docs/providers/aws/r/acmpca_certificate_authority.html">aws_acmpca_certificate_authority</a>
-                    </li>
-                  </ul>
-                </li>
-
-                <li>
-                    <a href="#">API Gateway Resources</a>
-                    <ul class="nav">
-                        <li>
-                            <a href="/docs/providers/aws/r/api_gateway_account.html">aws_api_gateway_account</a>
-                        </li>
-                        <li>
-                            <a href="/docs/providers/aws/r/api_gateway_api_key.html">aws_api_gateway_api_key</a>
-                        </li>
-                        <li>
-                            <a href="/docs/providers/aws/r/api_gateway_authorizer.html">aws_api_gateway_authorizer</a>
-                        </li>
-                        <li>
-                            <a href="/docs/providers/aws/r/api_gateway_base_path_mapping.html">aws_api_gateway_base_path_mapping</a>
-                        </li>
-                        <li>
-                            <a href="/docs/providers/aws/r/api_gateway_client_certificate.html">aws_api_gateway_client_certificate</a>
-                        </li>
-                        <li>
-                            <a href="/docs/providers/aws/r/api_gateway_deployment.html">aws_api_gateway_deployment</a>
-                        </li>
-                        <li>
-                            <a href="/docs/providers/aws/r/api_gateway_documentation_part.html">aws_api_gateway_documentation_part</a>
-                        </li>
-                        <li>
-                            <a href="/docs/providers/aws/r/api_gateway_documentation_version.html">aws_api_gateway_documentation_version</a>
-                        </li>
-                        <li>
-                            <a href="/docs/providers/aws/r/api_gateway_domain_name.html">aws_api_gateway_domain_name</a>
-                        </li>
-                        <li>
-                            <a href="/docs/providers/aws/r/api_gateway_gateway_response.html">aws_api_gateway_gateway_response</a>
-                        </li>
-                        <li>
-                            <a href="/docs/providers/aws/r/api_gateway_integration.html">aws_api_gateway_integration</a>
-                        </li>
-                        <li>
-                            <a href="/docs/providers/aws/r/api_gateway_integration_response.html">aws_api_gateway_integration_response</a>
-                        </li>
-                        <li>
-                            <a href="/docs/providers/aws/r/api_gateway_method.html">aws_api_gateway_method</a>
-                        </li>
-                        <li>
-                            <a href="/docs/providers/aws/r/api_gateway_method_response.html">aws_api_gateway_method_response</a>
-                        </li>
-                        <li>
-                            <a href="/docs/providers/aws/r/api_gateway_method_settings.html">aws_api_gateway_method_settings</a>
-                        </li>
-                        <li>
-                            <a href="/docs/providers/aws/r/api_gateway_model.html">aws_api_gateway_model</a>
-                        </li>
-                        <li>
-                            <a href="/docs/providers/aws/r/api_gateway_request_validator.html">aws_api_gateway_request_validator</a>
-                        </li>
-                        <li>
-                            <a href="/docs/providers/aws/r/api_gateway_resource.html">aws_api_gateway_resource</a>
-                        </li>
-                        <li>
-                            <a href="/docs/providers/aws/r/api_gateway_rest_api.html">aws_api_gateway_rest_api</a>
-                        </li>
-                        <li>
-                            <a href="/docs/providers/aws/r/api_gateway_stage.html">aws_api_gateway_stage</a>
-                        </li>
-                        <li>
-                            <a href="/docs/providers/aws/r/api_gateway_usage_plan.html">aws_api_gateway_usage_plan</a>
-                        </li>
-                        <li>
-                            <a href="/docs/providers/aws/r/api_gateway_usage_plan_key.html">aws_api_gateway_usage_plan_key</a>
-                        </li>
-                        <li>
-                            <a href="/docs/providers/aws/r/api_gateway_vpc_link.html">aws_api_gateway_vpc_link</a>
-                        </li>
-                    </ul>
-                </li>
-
-                <li>
-                    <a href="#">Application Autoscaling Resources</a>
-                    <ul class="nav">
-                      <li>
-                        <a href="/docs/providers/aws/r/appautoscaling_policy.html">aws_appautoscaling_policy</a>
-                      </li>
-                      <li>
-                        <a href="/docs/providers/aws/r/appautoscaling_scheduled_action.html">aws_appautoscaling_scheduled_action</a>
-                      </li>
-                      <li>
-                        <a href="/docs/providers/aws/r/appautoscaling_target.html">aws_appautoscaling_target</a>
-                      </li>
-                    </ul>
-                </li>
-
-                <li>
-                    <a href="#">AppMesh Resources</a>
-                    <ul class="nav">
-                        <li>
-                            <a href="/docs/providers/aws/r/appmesh_mesh.html">aws_appmesh_mesh</a>
-                        </li>
-                        <li>
-                            <a href="/docs/providers/aws/r/appmesh_route.html">aws_appmesh_route</a>
-                        </li>
-                        <li>
-                            <a href="/docs/providers/aws/r/appmesh_virtual_node.html">aws_appmesh_virtual_node</a>
-                        </li>
-                        <li>
-                            <a href="/docs/providers/aws/r/appmesh_virtual_router.html">aws_appmesh_virtual_router</a>
-                        </li>
-                        <li>
-                            <a href="/docs/providers/aws/r/appmesh_virtual_service.html">aws_appmesh_virtual_service</a>
-                        </li>
-                    </ul>
-                </li>
-
-                <li>
-                    <a href="#">AppSync Resources</a>
-                    <ul class="nav">
-                        <li>
-                            <a href="/docs/providers/aws/r/appsync_datasource.html">aws_appsync_datasource</a>
-                        </li>
-                        <li>
-                            <a href="/docs/providers/aws/r/appsync_graphql_api.html">aws_appsync_graphql_api</a>
-                        </li>
-                        <li>
-                            <a href="/docs/providers/aws/r/appsync_api_key.html">aws_appsync_api_key</a>
-                        </li>
-                        <li>
-                            <a href="/docs/providers/aws/r/appsync_resolver.html">aws_appsync_resolver</a>
-                        </li>
-                    </ul>
-                </li>
-
-                <li>
-                    <a href="#">Athena Resources</a>
-                    <ul class="nav">
-                        <li>
-                            <a href="/docs/providers/aws/r/athena_database.html">aws_athena_database</a>
-                        </li>
-                        <li>
-                          <a href="/docs/providers/aws/r/athena_named_query.html">aws_athena_named_query</a>
-                        </li>
-                    </ul>
-                </li>
-
-                <li>
-                    <a href="#">Autoscaling Resources</a>
-                    <ul class="nav">
-                        <li>
-                          <a href="/docs/providers/aws/r/autoscaling_attachment.html">aws_autoscaling_attachment</a>
-                        </li>
-
-                        <li>
-                            <a href="/docs/providers/aws/r/autoscaling_group.html">aws_autoscaling_group</a>
-                        </li>
-
-                        <li>
-                            <a href="/docs/providers/aws/r/autoscaling_lifecycle_hooks.html">aws_autoscaling_lifecycle_hook</a>
-                        </li>
-
-                        <li>
-                            <a href="/docs/providers/aws/r/autoscaling_notification.html">aws_autoscaling_notification</a>
-                        </li>
-
-                        <li>
-                            <a href="/docs/providers/aws/r/autoscaling_policy.html">aws_autoscaling_policy</a>
-                        </li>
-
-                        <li>
-                          <a href="/docs/providers/aws/r/autoscaling_schedule.html">aws_autoscaling_schedule</a>
-                        </li>
-                    </ul>
-                </li>
-
-                <li>
-                    <a href="#">Backup Resources</a>
-                    <ul class="nav">
-                        <li>
-                            <a href="/docs/providers/aws/r/backup_plan.html">aws_backup_plan</a>
-                        </li>
-                        <li>
-                            <a href="/docs/providers/aws/r/backup_selection.html">aws_backup_selection</a>
-                        </li>
-                        <li>
-                            <a href="/docs/providers/aws/r/backup_vault.html">aws_backup_vault</a>
-                        </li>
-                    </ul>
-                </li>
-
-                <li>
-                    <a href="#">Batch Resources</a>
-                    <ul class="nav">
-                        <li>
-                            <a href="/docs/providers/aws/r/batch_compute_environment.html">aws_batch_compute_environment</a>
-                        </li>
-                        <li>
-                            <a href="/docs/providers/aws/r/batch_job_definition.html">aws_batch_job_definition</a>
-                        </li>
-                        <li>
-                            <a href="/docs/providers/aws/r/batch_job_queue.html">aws_batch_job_queue</a>
-                        </li>
-                    </ul>
-                </li>
-
-                <li>
-                    <a href="#">Budgets Resources</a>
-                    <ul class="nav">
-                        <li>
-                            <a href="/docs/providers/aws/r/budgets_budget.html">aws_budgets_budget</a>
-                        </li>
-                    </ul>
-                </li>
-
-                <li>
-                    <a href="#">Cloud9 Resources</a>
-                    <ul class="nav">
-                        <li>
-                            <a href="/docs/providers/aws/r/cloud9_environment_ec2.html">aws_cloud9_environment_ec2</a>
-                        </li>
-                    </ul>
-                </li>
-
-                <li>
-                    <a href="#">CloudFormation Resources</a>
-                    <ul class="nav">
-                        <li>
-                            <a href="/docs/providers/aws/r/cloudformation_stack.html">aws_cloudformation_stack</a>
-                        </li>
-                        <li>
-                            <a href="/docs/providers/aws/r/cloudformation_stack_set.html">aws_cloudformation_stack_set</a>
-                        </li>
-                        <li>
-                            <a href="/docs/providers/aws/r/cloudformation_stack_set_instance.html">aws_cloudformation_stack_set_instance</a>
-                        </li>
-                    </ul>
-                </li>
-
-                <li>
-                    <a href="#">CloudFront Resources</a>
-                    <ul class="nav">
-                        <li>
-                            <a href="/docs/providers/aws/r/cloudfront_distribution.html">aws_cloudfront_distribution</a>
-                        </li>
-                        <li>
-                            <a href="/docs/providers/aws/r/cloudfront_origin_access_identity.html">aws_cloudfront_origin_access_identity</a>
-                        </li>
-                        <li>
-                            <a href="/docs/providers/aws/r/cloudfront_public_key.html">aws_cloudfront_public_key</a>
-                        </li>
-                    </ul>
-                </li>
-
-                <li>
-                    <a href="#">CloudHSM v2 Resources</a>
-                    <ul class="nav">
-                        <li>
-                            <a href="/docs/providers/aws/r/cloudhsm_v2_cluster.html">aws_cloudhsm_v2_cluster</a>
-                        </li>
-                        <li>
-                            <a href="/docs/providers/aws/r/cloudhsm_v2_hsm.html">aws_cloudhsm_v2_hsm</a>
-                        </li>
-                    </ul>
-                </li>
-
-                <li>
-                    <a href="#">CloudTrail Resources</a>
-                    <ul class="nav">
-                        <li>
-                            <a href="/docs/providers/aws/r/cloudtrail.html">aws_cloudtrail</a>
-                        </li>
-                    </ul>
-                </li>
-
-                <li>
-                    <a href="#">CloudWatch Resources</a>
-                    <ul class="nav">
-                        <li>
-                            <a href="/docs/providers/aws/r/cloudwatch_dashboard.html">aws_cloudwatch_dashboard</a>
-                        </li>
-
-                        <li>
-                            <a href="/docs/providers/aws/r/cloudwatch_event_permission.html">aws_cloudwatch_event_permission</a>
-                        </li>
-
-                        <li>
-                            <a href="/docs/providers/aws/r/cloudwatch_event_rule.html">aws_cloudwatch_event_rule</a>
-                        </li>
-
-                        <li>
-                            <a href="/docs/providers/aws/r/cloudwatch_event_target.html">aws_cloudwatch_event_target</a>
-                        </li>
-
-                        <li>
-                            <a href="/docs/providers/aws/r/cloudwatch_log_destination.html">aws_cloudwatch_log_destination</a>
-                        </li>
-
-                        <li>
-                            <a href="/docs/providers/aws/r/cloudwatch_log_destination_policy.html">aws_cloudwatch_log_destination_policy</a>
-                        </li>
-
-                        <li>
-                            <a href="/docs/providers/aws/r/cloudwatch_log_group.html">aws_cloudwatch_log_group</a>
-                        </li>
-
-                        <li>
-                            <a href="/docs/providers/aws/r/cloudwatch_log_metric_filter.html">aws_cloudwatch_log_metric_filter</a>
-                        </li>
-
-                        <li>
-                            <a href="/docs/providers/aws/r/cloudwatch_log_resource_policy.html">aws_cloudwatch_log_resource_policy</a>
-                        </li>
-
-                        <li>
-                            <a href="/docs/providers/aws/r/cloudwatch_log_stream.html">aws_cloudwatch_log_stream</a>
-                        </li>
-
-                        <li>
-                            <a href="/docs/providers/aws/r/cloudwatch_log_subscription_filter.html">aws_cloudwatch_log_subscription_filter</a>
-                        </li>
-
-                        <li>
-                            <a href="/docs/providers/aws/r/cloudwatch_metric_alarm.html">aws_cloudwatch_metric_alarm</a>
-                        </li>
-
-                    </ul>
-                </li>
-
-
-                <li>
-                    <a href="#">CodeBuild Resources</a>
-                    <ul class="nav">
-
-                        <li>
-                            <a href="/docs/providers/aws/r/codebuild_project.html">aws_codebuild_project</a>
-                        </li>
-
-                        <li>
-                            <a href="/docs/providers/aws/r/codebuild_webhook.html">aws_codebuild_webhook</a>
-                        </li>
-
-                    </ul>
-                </li>
-
-
-                <li>
-                    <a href="#">CodeCommit Resources</a>
-                    <ul class="nav">
-
-                        <li>
-                            <a href="/docs/providers/aws/r/codecommit_repository.html">aws_codecommit_repository</a>
-                        </li>
-
-                        <li>
-                            <a href="/docs/providers/aws/r/codecommit_trigger.html">aws_codecommit_trigger</a>
-                        </li>
-                    </ul>
-                </li>
-
-                <li>
-                    <a href="#">CodeDeploy Resources</a>
-                    <ul class="nav">
-
-                        <li>
-                            <a href="/docs/providers/aws/r/codedeploy_app.html">aws_codedeploy_app</a>
-                        </li>
-
-                        <li>
-                            <a href="/docs/providers/aws/r/codedeploy_deployment_config.html">aws_codedeploy_deployment_config</a>
-                        </li>
-
-                        <li>
-                            <a href="/docs/providers/aws/r/codedeploy_deployment_group.html">aws_codedeploy_deployment_group</a>
-                        </li>
-
-                    </ul>
-                </li>
-
-                <li>
-                    <a href="#">CodePipeline Resources</a>
-                    <ul class="nav">
-
-                        <li>
-                            <a href="/docs/providers/aws/r/codepipeline.html">aws_codepipeline</a>
-                        </li>
-
-
-                        <li>
-                            <a href="/docs/providers/aws/r/codepipeline_webhook.html">aws_codepipeline_webhook</a>
-                        </li>
-
-                    </ul>
-                </li>
-
-                <li>
-                    <a href="#">Cognito Resources</a>
-                    <ul class="nav">
-                        <li>
-                            <a href="/docs/providers/aws/r/cognito_identity_pool.html">aws_cognito_identity_pool</a>
-                        </li>
-                        <li>
-                            <a href="/docs/providers/aws/r/cognito_identity_pool_roles_attachment.html">aws_cognito_identity_pool_roles_attachment</a>
-                        </li>
-                        <li>
-                            <a href="/docs/providers/aws/r/cognito_identity_provider.html">aws_cognito_identity_provider</a>
-                        </li>
-                        <li>
-                            <a href="/docs/providers/aws/r/cognito_resource_server.html">aws_cognito_resource_server</a>
-                        </li>
-                        <li>
-                            <a href="/docs/providers/aws/r/cognito_user_group.html">aws_cognito_user_group</a>
-                        </li>
-                        <li>
-                            <a href="/docs/providers/aws/r/cognito_user_pool.html">aws_cognito_user_pool</a>
-                        </li>
-                        <li>
-                            <a href="/docs/providers/aws/r/cognito_user_pool_client.html">aws_cognito_user_pool_client</a>
-                        </li>
-                        <li>
-                            <a href="/docs/providers/aws/r/cognito_user_pool_domain.html">aws_cognito_user_pool_domain</a>
-                        </li>
-                    </ul>
-                </li>
-
-                <li>
-                    <a href="#">Config Resources</a>
-                    <ul class="nav">
-                        <li>
-                            <a href="/docs/providers/aws/r/config_aggregate_authorization.html">aws_config_aggregate_authorization</a>
-                        </li>
-
-                        <li>
-                            <a href="/docs/providers/aws/r/config_configuration_aggregator.html">aws_config_configuration_aggregator</a>
-                        </li>
-
-                        <li>
-                            <a href="/docs/providers/aws/r/config_config_rule.html">aws_config_config_rule</a>
-                        </li>
-
-                        <li>
-                            <a href="/docs/providers/aws/r/config_configuration_recorder.html">aws_config_configuration_recorder</a>
-                        </li>
-
-                        <li>
-                            <a href="/docs/providers/aws/r/config_configuration_recorder_status.html">aws_config_configuration_recorder_status</a>
-                        </li>
-
-                        <li>
-                            <a href="/docs/providers/aws/r/config_delivery_channel.html">aws_config_delivery_channel</a>
-                        </li>
-
-                    </ul>
-                </li>
-
-                <li>
-                    <a href="#">Cost and Usage Report Resources</a>
-                    <ul class="nav">
-
-                        <li>
-                            <a href="/docs/providers/aws/r/cur_report_definition.html">aws_cur_report_definition</a>
-                        </li>
-
-                    </ul>
-                </li>
-
-                <li>
-                    <a href="#">Data Lifecycle Manager (DLM) Resources</a>
-                    <ul class="nav">
-                        <li>
-                            <a href="/docs/providers/aws/r/dlm_lifecycle_policy.html">aws_dlm_lifecycle_policy</a>
-                        </li>
-                    </ul>
-                </li>
-
-                <li>
-                    <a href="#">Database Migration Service (DMS) Resources</a>
-                    <ul class="nav">
-
-                        <li>
-                            <a href="/docs/providers/aws/r/dms_certificate.html">aws_dms_certificate</a>
-                        </li>
-
-                        <li>
-                            <a href="/docs/providers/aws/r/dms_endpoint.html">aws_dms_endpoint</a>
-                        </li>
-
-                        <li>
-                            <a href="/docs/providers/aws/r/dms_replication_instance.html">aws_dms_replication_instance</a>
-                        </li>
-
-                        <li>
-                            <a href="/docs/providers/aws/r/dms_replication_subnet_group.html">aws_dms_replication_subnet_group</a>
-                        </li>
-
-                        <li>
-                            <a href="/docs/providers/aws/r/dms_replication_task.html">aws_dms_replication_task</a>
-                        </li>
-
-                    </ul>
-                </li>
-
-                <li>
-                    <a href="#">DataSync Resources</a>
-                    <ul class="nav">
-
-                        <li>
-                            <a href="/docs/providers/aws/r/datasync_agent.html">aws_datasync_agent</a>
-                        </li>
-
-                        <li>
-                            <a href="/docs/providers/aws/r/datasync_location_efs.html">aws_datasync_location_efs</a>
-                        </li>
-
-                        <li>
-                            <a href="/docs/providers/aws/r/datasync_location_nfs.html">aws_datasync_location_nfs</a>
-                        </li>
-
-                        <li>
-                            <a href="/docs/providers/aws/r/datasync_location_s3.html">aws_datasync_location_s3</a>
-                        </li>
-
-                        <li>
-                            <a href="/docs/providers/aws/r/datasync_task.html">aws_datasync_task</a>
-                        </li>
-
-                    </ul>
-                </li>
-
-                <li>
-                    <a href="#">Device Farm Resources</a>
-                    <ul class="nav">
-                        <li>
-                            <a href="/docs/providers/aws/r/devicefarm_project.html">aws_devicefarm_project</a>
-                        </li>
-                    </ul>
-                </li>
-
-                <li>
-                    <a href="#">Directory Service Resources</a>
-                    <ul class="nav">
-
-                        <li>
-                            <a href="/docs/providers/aws/r/directory_service_directory.html">aws_directory_service_directory</a>
-                        </li>
-
-                        <li>
-                            <a href="/docs/providers/aws/r/directory_service_conditional_forwarder.html">aws_directory_service_conditional_forwarder</a>
-                        </li>
-
-                    </ul>
-                </li>
-
-                <li>
-                    <a href="#">Direct Connect Resources</a>
-                    <ul class="nav">
-                        <li>
-                            <a href="/docs/providers/aws/r/dx_bgp_peer.html">aws_dx_bgp_peer</a>
-                        </li>
-                        <li>
-                            <a href="/docs/providers/aws/r/dx_connection.html">aws_dx_connection</a>
-                        </li>
-                        <li>
-                            <a href="/docs/providers/aws/r/dx_connection_association.html">aws_dx_connection_association</a>
-                        </li>
-                        <li>
-                            <a href="/docs/providers/aws/r/dx_gateway.html">aws_dx_gateway</a>
-                        </li>
-                        <li>
-                            <a href="/docs/providers/aws/r/dx_gateway_association.html">aws_dx_gateway_association</a>
-                        </li>
-                        <li>
-                            <a href="/docs/providers/aws/r/dx_gateway_association_proposal.html">aws_dx_gateway_association_proposal</a>
-                        </li>
-                        <li>
-                            <a href="/docs/providers/aws/r/dx_hosted_private_virtual_interface.html">aws_dx_hosted_private_virtual_interface</a>
-                        </li>
-                        <li>
-                            <a href="/docs/providers/aws/r/dx_hosted_private_virtual_interface_accepter.html">aws_dx_hosted_private_virtual_interface_accepter</a>
-                        </li>
-                        <li>
-                            <a href="/docs/providers/aws/r/dx_hosted_public_virtual_interface.html">aws_dx_hosted_public_virtual_interface</a>
-                        </li>
-                        <li>
-                            <a href="/docs/providers/aws/r/dx_hosted_public_virtual_interface_accepter.html">aws_dx_hosted_public_virtual_interface_accepter</a>
-                        </li>
-                        <li>
-                            <a href="/docs/providers/aws/r/dx_lag.html">aws_dx_lag</a>
-                        </li>
-                        <li>
-                            <a href="/docs/providers/aws/r/dx_private_virtual_interface.html">aws_dx_private_virtual_interface</a>
-                        </li>
-                        <li>
-                            <a href="/docs/providers/aws/r/dx_public_virtual_interface.html">aws_dx_public_virtual_interface</a>
-                        </li>
-                    </ul>
-                </li>
-
-                <li>
-                    <a href="#">DynamoDB Resources</a>
-                    <ul class="nav">
-
-                        <li>
-                            <a href="/docs/providers/aws/r/dynamodb_global_table.html">aws_dynamodb_global_table</a>
-                        </li>
-
-                        <li>
-                            <a href="/docs/providers/aws/r/dynamodb_table.html">aws_dynamodb_table</a>
-                        </li>
-
-                        <li>
-                            <a href="/docs/providers/aws/r/dynamodb_table_item.html">aws_dynamodb_table_item</a>
-                        </li>
-
-                    </ul>
-                </li>
-
-
-                <li>
-                    <a href="#">DynamoDB Accelerator (DAX) Resources</a>
-                    <ul class="nav">
-
-                        <li>
-                            <a href="/docs/providers/aws/r/dax_cluster.html">aws_dax_cluster</a>
-                        </li>
-
-                        <li>
-                            <a href="/docs/providers/aws/r/dax_parameter_group.html">aws_dax_parameter_group</a>
-                        </li>
-
-                        <li>
-                            <a href="/docs/providers/aws/r/dax_subnet_group.html">aws_dax_subnet_group</a>
-                        </li>
-
-                    </ul>
-                </li>
-
-                <li>
-                    <a href="#">DocumentDB Resources</a>
-                    <ul class="nav">
-
-                        <li>
-                            <a href="/docs/providers/aws/r/docdb_cluster.html">aws_docdb_cluster</a>
-                        </li>
-
-                        <li>
-                            <a href="/docs/providers/aws/r/docdb_cluster_instance.html">aws_docdb_cluster_instance</a>
-                        </li>
-
-                        <li>
-                            <a href="/docs/providers/aws/r/docdb_cluster_parameter_group.html">aws_docdb_cluster_parameter_group</a>
-                        </li>
-
-                        <li>
-                            <a href="/docs/providers/aws/r/docdb_cluster_snapshot.html">aws_docdb_cluster_snapshot</a>
-                        </li>
-
-                        <li>
-                            <a href="/docs/providers/aws/r/docdb_subnet_group.html">aws_docdb_subnet_group</a>
-                        </li>
-
-                    </ul>
-                </li>
-
-                <li>
-                    <a href="#">EC2 Resources</a>
-                    <ul class="nav">
-
-                        <li>
-                            <a href="/docs/providers/aws/r/ami.html">aws_ami</a>
-                        </li>
-
-                        <li>
-                            <a href="/docs/providers/aws/r/ami_copy.html">aws_ami_copy</a>
-                        </li>
-
-                        <li>
-                            <a href="/docs/providers/aws/r/ami_from_instance.html">aws_ami_from_instance</a>
-                        </li>
-
-                        <li>
-                            <a href="/docs/providers/aws/r/ami_launch_permission.html">aws_ami_launch_permission</a>
-                        </li>
-
-                        <li>
-                          <a href="/docs/providers/aws/r/ebs_snapshot.html">aws_ebs_snapshot</a>
-                        </li>
-
-                        <li>
-                          <a href="/docs/providers/aws/r/ebs_snapshot_copy.html">aws_ebs_snapshot_copy</a>
-                        </li>
-
-                        <li>
-                            <a href="/docs/providers/aws/r/ebs_volume.html">aws_ebs_volume</a>
-                        </li>
-
-                        <li>
-                            <a href="/docs/providers/aws/r/ec2_capacity_reservation.html">aws_ec2_capacity_reservation</a>
-                        </li>
-
-                        <li>
-                            <a href="/docs/providers/aws/r/ec2_client_vpn_endpoint.html">aws_ec2_client_vpn_endpoint</a>
-                        </li>
-
-                        <li>
-                            <a href="/docs/providers/aws/r/ec2_client_vpn_network_association.html">aws_ec2_client_vpn_network_association</a>
-                        </li>
-
-                        <li>
-                            <a href="/docs/providers/aws/r/ec2_fleet.html">aws_ec2_fleet</a>
-                        </li>
-
-                        <li>
-                            <a href="/docs/providers/aws/r/ec2_transit_gateway.html">aws_ec2_transit_gateway</a>
-                        </li>
-
-                        <li>
-                            <a href="/docs/providers/aws/r/ec2_transit_gateway_route.html">aws_ec2_transit_gateway_route</a>
-                        </li>
-
-                        <li>
-                            <a href="/docs/providers/aws/r/ec2_transit_gateway_route_table.html">aws_ec2_transit_gateway_route_table</a>
-                        </li>
-
-                        <li>
-                            <a href="/docs/providers/aws/r/ec2_transit_gateway_route_table_association.html">aws_ec2_transit_gateway_route_table_association</a>
-                        </li>
-
-                        <li>
-                            <a href="/docs/providers/aws/r/ec2_transit_gateway_route_table_propagation.html">aws_ec2_transit_gateway_route_table_propagation</a>
-                        </li>
-
-                        <li>
-                            <a href="/docs/providers/aws/r/ec2_transit_gateway_vpc_attachment.html">aws_ec2_transit_gateway_vpc_attachment</a>
-                        </li>
-
-                        <li>
-                            <a href="/docs/providers/aws/r/ec2_transit_gateway_vpc_attachment_accepter.html">aws_ec2_transit_gateway_vpc_attachment_accepter</a>
-                        </li>
-
-                        <li>
-                            <a href="/docs/providers/aws/r/eip.html">aws_eip</a>
-                        </li>
-
-                        <li>
-                          <a href="/docs/providers/aws/r/eip_association.html">aws_eip_association</a>
-                        </li>
-
-                        <li>
-                            <a href="/docs/providers/aws/r/instance.html">aws_instance</a>
-                        </li>
-
-                        <li>
-                            <a href="/docs/providers/aws/r/key_pair.html">aws_key_pair</a>
-                        </li>
-
-                        <li>
-                            <a href="/docs/providers/aws/r/launch_configuration.html">aws_launch_configuration</a>
-                        </li>
-
-                        <li>
-                            <a href="/docs/providers/aws/r/launch_template.html">aws_launch_template</a>
-                        </li>
-
-                        <li>
-                            <a href="/docs/providers/aws/r/placement_group.html">aws_placement_group</a>
-                        </li>
-
-                        <li>
-                          <a href="/docs/providers/aws/r/snapshot_create_volume_permission.html">aws_snapshot_create_volume_permission</a>
-                        </li>
-
-                        <li>
-                            <a href="/docs/providers/aws/r/spot_datafeed_subscription.html">aws_spot_datafeed_subscription</a>
-                        </li>
-
-                        <li>
-                            <a href="/docs/providers/aws/r/spot_fleet_request.html">aws_spot_fleet_request</a>
-                        </li>
-
-                        <li>
-                            <a href="/docs/providers/aws/r/spot_instance_request.html">aws_spot_instance_request</a>
-                        </li>
-
-                        <li>
-                            <a href="/docs/providers/aws/r/volume_attachment.html">aws_volume_attachment</a>
-                        </li>
-                    </ul>
-                </li>
-
-                <li>
-                    <a href="#">ECR Resources</a>
-                    <ul class="nav">
-
-                        <li>
-                            <a href="/docs/providers/aws/r/ecr_lifecycle_policy.html">aws_ecr_lifecycle_policy</a>
-                        </li>
-
-                        <li>
-                            <a href="/docs/providers/aws/r/ecr_repository.html">aws_ecr_repository</a>
-                        </li>
-
-                        <li>
-                            <a href="/docs/providers/aws/r/ecr_repository_policy.html">aws_ecr_repository_policy</a>
-                        </li>
-
-                    </ul>
-                </li>
-
-
-                <li>
-                    <a href="#">ECS Resources</a>
-                    <ul class="nav">
-
-                        <li>
-                            <a href="/docs/providers/aws/r/ecs_cluster.html">aws_ecs_cluster</a>
-                        </li>
-
-                        <li>
-                            <a href="/docs/providers/aws/r/ecs_service.html">aws_ecs_service</a>
-                        </li>
-
-                        <li>
-                            <a href="/docs/providers/aws/r/ecs_task_definition.html">aws_ecs_task_definition</a>
-                        </li>
-
-                    </ul>
-                </li>
-
-                <li>
-                    <a href="#">EFS Resources</a>
-                    <ul class="nav">
-
-                        <li>
-                            <a href="/docs/providers/aws/r/efs_file_system.html">aws_efs_file_system</a>
-                        </li>
-
-                        <li>
-                            <a href="/docs/providers/aws/r/efs_mount_target.html">aws_efs_mount_target</a>
-                        </li>
-
-                    </ul>
-                </li>
-
-
-                <li>
-                    <a href="#">EKS Resources</a>
-                    <ul class="nav">
-
-                        <li>
-                            <a href="/docs/providers/aws/r/eks_cluster.html">aws_eks_cluster</a>
-                        </li>
-
-                    </ul>
-                </li>
-
-
-                <li>
-                    <a href="#">ElastiCache Resources</a>
-                    <ul class="nav">
-
-                        <li>
-                            <a href="/docs/providers/aws/r/elasticache_cluster.html">aws_elasticache_cluster</a>
-                        </li>
-
-                        <li>
-                            <a href="/docs/providers/aws/r/elasticache_parameter_group.html">aws_elasticache_parameter_group</a>
-                        </li>
-
-                        <li>
-                            <a href="/docs/providers/aws/r/elasticache_replication_group.html">aws_elasticache_replication_group</a>
-                        </li>
-
-                        <li>
-                            <a href="/docs/providers/aws/r/elasticache_security_group.html">aws_elasticache_security_group</a>
-                        </li>
-
-                        <li>
-                            <a href="/docs/providers/aws/r/elasticache_subnet_group.html">aws_elasticache_subnet_group</a>
-                        </li>
-
-                    </ul>
-                </li>
-
-
-                <li>
-                    <a href="#">Elastic Beanstalk Resources</a>
-                    <ul class="nav">
-                        <li>
-                            <a href="/docs/providers/aws/r/elastic_beanstalk_application.html">aws_elastic_beanstalk_application</a>
-                        </li>
-                        <li>
-                            <a href="/docs/providers/aws/r/elastic_beanstalk_application_version.html">aws_elastic_beanstalk_application_version</a>
-                        </li>
-                        <li>
-                            <a href="/docs/providers/aws/r/elastic_beanstalk_configuration_template.html">aws_elastic_beanstalk_configuration_template</a>
-                        </li>
-
-                        <li>
-                            <a href="/docs/providers/aws/r/elastic_beanstalk_environment.html">aws_elastic_beanstalk_environment</a>
-                        </li>
-                    </ul>
-                </li>
-
-                <li>
-                    <a href="#">Elastic Load Balancing (ELB Classic) Resources</a>
-                    <ul class="nav">
-                        <li>
-                            <a href="/docs/providers/aws/r/app_cookie_stickiness_policy.html">aws_app_cookie_stickiness_policy</a>
-                        </li>
-
-                        <li>
-                            <a href="/docs/providers/aws/r/elb.html">aws_elb</a>
-                        </li>
-
-                        <li>
-                            <a href="/docs/providers/aws/r/elb_attachment.html">aws_elb_attachment</a>
-                        </li>
-
-                        <li>
-                            <a href="/docs/providers/aws/r/lb_cookie_stickiness_policy.html">aws_lb_cookie_stickiness_policy</a>
-                        </li>
-
-                        <li>
-                            <a href="/docs/providers/aws/r/lb_ssl_negotiation_policy.html">aws_lb_ssl_negotiation_policy</a>
-                        </li>
-
-                        <li>
-                            <a href="/docs/providers/aws/r/load_balancer_backend_server_policy.html">aws_load_balancer_backend_server_policy</a>
-                        </li>
-
-                        <li>
-                            <a href="/docs/providers/aws/r/load_balancer_listener_policy.html">aws_load_balancer_listener_policy</a>
-                        </li>
-
-                        <li>
-                            <a href="/docs/providers/aws/r/load_balancer_policy.html">aws_load_balancer_policy</a>
-                        </li>
-
-                        <li>
-                            <a href="/docs/providers/aws/r/proxy_protocol_policy.html">aws_proxy_protocol_policy</a>
-                        </li>
-                    </ul>
-                </li>
-
-                <li>
-                    <a href="#">Elastic Load Balancing v2 (ALB/NLB) Resources</a>
-                    <ul class="nav">
-                        <li>
-                            <a href="/docs/providers/aws/r/lb.html">aws_lb</a>
-                        </li>
-
-                        <li>
-                            <a href="/docs/providers/aws/r/lb_listener.html">aws_lb_listener</a>
-                        </li>
-
-                        <li>
-                          <a href="/docs/providers/aws/r/lb_listener_certificate.html">aws_lb_listener_certificate</a>
-                        </li>
-
-                        <li>
-                          <a href="/docs/providers/aws/r/lb_listener_rule.html">aws_lb_listener_rule</a>
-                        </li>
-
-                        <li>
-                            <a href="/docs/providers/aws/r/lb_target_group.html">aws_lb_target_group</a>
-                        </li>
-
-                        <li>
-                          <a href="/docs/providers/aws/r/lb_target_group_attachment.html">aws_lb_target_group_attachment</a>
-                        </li>
-                    </ul>
-                </li>
-
-                <li>
-                    <a href="#">Elastic Map Reduce (EMR) Resources</a>
-                    <ul class="nav">
-                        <li>
-                            <a href="/docs/providers/aws/r/emr_cluster.html">aws_emr_cluster</a>
-                        </li>
-
-                        <li>
-                            <a href="/docs/providers/aws/r/emr_instance_group.html">aws_emr_instance_group</a>
-                        </li>
-
-                        <li>
-                            <a href="/docs/providers/aws/r/emr_security_configuration.html">aws_emr_security_configuration</a>
-                        </li>
-                    </ul>
-                </li>
-
-                <li>
-                    <a href="#">ElasticSearch Resources</a>
-                    <ul class="nav">
-
-                        <li>
-                            <a href="/docs/providers/aws/r/elasticsearch_domain.html">aws_elasticsearch_domain</a>
-                        </li>
-
-                        <li>
-                            <a href="/docs/providers/aws/r/elasticsearch_domain_policy.html">aws_elasticsearch_domain_policy</a>
-                        </li>
-
-                    </ul>
-                </li>
-
-                <li>
-                    <a href="#">Elastic Transcoder Resources</a>
-                    <ul class="nav">
-
-                        <li>
-                            <a href="/docs/providers/aws/r/elastic_transcoder_pipeline.html">aws_elastictranscoder_pipeline</a>
-                        </li>
-
-                        <li>
-                            <a href="/docs/providers/aws/r/elastic_transcoder_preset.html">aws_elastictranscoder_preset</a>
-                        </li>
-
-                    </ul>
-                </li>
-
-                <li>
-                    <a href="#">Gamelift Resources</a>
-                    <ul class="nav">
-                        <li>
-                            <a href="/docs/providers/aws/r/gamelift_alias.html">aws_gamelift_alias</a>
-                        </li>
-                        <li>
-                            <a href="/docs/providers/aws/r/gamelift_build.html">aws_gamelift_build</a>
-                        </li>
-                        <li>
-                            <a href="/docs/providers/aws/r/gamelift_fleet.html">aws_gamelift_fleet</a>
-                        </li>
-                        <li>
-                            <a href="/docs/providers/aws/r/gamelift_game_session_queue.html">aws_gamelift_game_session_queue</a>
-                        </li>
-                    </ul>
-                 </li>
-
-                <li>
-                    <a href="#">Glacier Resources</a>
-                    <ul class="nav">
-                        <li>
-                            <a href="/docs/providers/aws/r/glacier_vault.html">aws_glacier_vault</a>
-                        </li>
-                        <li>
-                            <a href="/docs/providers/aws/r/glacier_vault_lock.html">aws_glacier_vault_lock</a>
-                        </li>
-                    </ul>
-                 </li>
-
-                <li>
-                    <a href="#">Global Accelerator Resources</a>
-                    <ul class="nav">
-                        <li>
-                            <a href="/docs/providers/aws/r/globalaccelerator_accelerator.html">aws_globalaccelerator_accelerator</a>
-                        </li>
-                    </ul>
-                    <ul class="nav">
-                        <li>
-                            <a href="/docs/providers/aws/r/globalaccelerator_listener.html">aws_globalaccelerator_listener</a>
-                        </li>
-                    </ul>
-                 </li>
-
-                 <li>
-                    <a href="#">Glue Resources</a>
-                    <ul class="nav">
-                        <li>
-                            <a href="/docs/providers/aws/r/glue_catalog_database.html">aws_glue_catalog_database</a>
-                        </li>
-                        <li>
-                            <a href="/docs/providers/aws/r/glue_catalog_table.html">aws_glue_catalog_table</a>
-                        </li>
-                        <li>
-                            <a href="/docs/providers/aws/r/glue_classifier.html">aws_glue_classifier</a>
-                        </li>
-                        <li>
-                            <a href="/docs/providers/aws/r/glue_connection.html">aws_glue_connection</a>
-                        </li>
-                        <li>
-                            <a href="/docs/providers/aws/r/glue_crawler.html">aws_glue_crawler</a>
-                        </li>
-                        <li>
-                            <a href="/docs/providers/aws/r/glue_job.html">aws_glue_job</a>
-                        </li>
-                        <li>
-                            <a href="/docs/providers/aws/r/glue_security_configuration.html">aws_glue_security_configuration</a>
-                        </li>
-                        <li>
-                            <a href="/docs/providers/aws/r/glue_trigger.html">aws_glue_trigger</a>
-                        </li>
-                    </ul>
-                 </li>
-
-                <li>
-                    <a href="#">GuardDuty Resources</a>
-                    <ul class="nav">
-                        <li>
-                            <a href="/docs/providers/aws/r/guardduty_detector.html">aws_guardduty_detector</a>
-                        </li>
-
-                        <li>
-                            <a href="/docs/providers/aws/r/guardduty_invite_accepter.html">aws_guardduty_invite_accepter</a>
-                        </li>
-
-                        <li>
-                            <a href="/docs/providers/aws/r/guardduty_ipset.html">aws_guardduty_ipset</a>
-                        </li>
-
-                        <li>
-                            <a href="/docs/providers/aws/r/guardduty_member.html">aws_guardduty_member</a>
-                        </li>
-
-                        <li>
-                            <a href="/docs/providers/aws/r/guardduty_threatintelset.html">aws_guardduty_threatintelset</a>
-                        </li>
-                    </ul>
-                 </li>
-
-                <li>
-                    <a href="#">IAM Resources</a>
-                    <ul class="nav">
-
-                        <li>
-                            <a href="/docs/providers/aws/r/iam_access_key.html">aws_iam_access_key</a>
-                        </li>
-
-                        <li>
-                            <a href="/docs/providers/aws/r/iam_account_alias.html">aws_iam_account_alias</a>
-                        </li>
-
-                        <li>
-                            <a href="/docs/providers/aws/r/iam_account_password_policy.html">aws_iam_account_password_policy</a>
-                        </li>
-
-                        <li>
-                            <a href="/docs/providers/aws/r/iam_group.html">aws_iam_group</a>
-                        </li>
-
-                        <li>
-                            <a href="/docs/providers/aws/r/iam_group_membership.html">aws_iam_group_membership</a>
-                        </li>
-
-                        <li>
-                            <a href="/docs/providers/aws/r/iam_group_policy.html">aws_iam_group_policy</a>
-                        </li>
-
-                        <li>
-                            <a href="/docs/providers/aws/r/iam_group_policy_attachment.html">aws_iam_group_policy_attachment</a>
-                        </li>
-
-                        <li>
-                            <a href="/docs/providers/aws/r/iam_instance_profile.html">aws_iam_instance_profile</a>
-                        </li>
-
-                        <li>
-                            <a href="/docs/providers/aws/r/iam_openid_connect_provider.html">aws_iam_openid_connect_provider</a>
-                        </li>
-
-                        <li>
-                            <a href="/docs/providers/aws/r/iam_policy.html">aws_iam_policy</a>
-                        </li>
-
-                        <li>
-                            <a href="/docs/providers/aws/r/iam_policy_attachment.html">aws_iam_policy_attachment</a>
-                        </li>
-
-                        <li>
-                            <a href="/docs/providers/aws/r/iam_role.html">aws_iam_role</a>
-                        </li>
-
-                        <li>
-                            <a href="/docs/providers/aws/r/iam_role_policy.html">aws_iam_role_policy</a>
-                        </li>
-
-                        <li>
-                            <a href="/docs/providers/aws/r/iam_role_policy_attachment.html">aws_iam_role_policy_attachment</a>
-                        </li>
-
-                        <li>
-                            <a href="/docs/providers/aws/r/iam_saml_provider.html">aws_iam_saml_provider</a>
-                        </li>
-
-                        <li>
-                            <a href="/docs/providers/aws/r/iam_server_certificate.html">aws_iam_server_certificate</a>
-                        </li>
-
-                        <li>
-                            <a href="/docs/providers/aws/r/iam_service_linked_role.html">aws_iam_service_linked_role</a>
-                        </li>
-
-                        <li>
-                            <a href="/docs/providers/aws/r/iam_user.html">aws_iam_user</a>
-                        </li>
-
-                        <li>
-                            <a href="/docs/providers/aws/r/iam_user_group_membership.html">aws_iam_user_group_membership</a>
-                        </li>
-
-                        <li>
-                          <a href="/docs/providers/aws/r/iam_user_login_profile.html">aws_iam_user_login_profile</a>
-                        </li>
-
-                        <li>
-                            <a href="/docs/providers/aws/r/iam_user_policy.html">aws_iam_user_policy</a>
-                        </li>
-
-                        <li>
-                            <a href="/docs/providers/aws/r/iam_user_policy_attachment.html">aws_iam_user_policy_attachment</a>
-                        </li>
-
-                        <li>
-                          <a href="/docs/providers/aws/r/iam_user_ssh_key.html">aws_iam_user_ssh_key</a>
-                        </li>
-
-                    </ul>
-                </li>
-
-                <li>
-                    <a href="#">IoT Resources</a>
-                    <ul class="nav">
-
-                    <li>
-                      <a href="/docs/providers/aws/r/iot_certificate.html">aws_iot_certificate</a>
-                    </li>
-
-                    <li>
-                      <a href="/docs/providers/aws/r/iot_policy.html">aws_iot_policy</a>
-                    </li>
-
-                    <li>
-                      <a href="/docs/providers/aws/r/iot_policy_attachment.html">aws_iot_policy_attachment</a>
-                    </li>
-
-                    <li>
-                        <a href="/docs/providers/aws/r/iot_topic_rule.html">aws_iot_topic_rule</a>
-                    </li>
-                    <li>
-                        <a href="/docs/providers/aws/r/iot_thing.html">aws_iot_thing</a>
-                    </li>
-
-                    <li>
-                        <a href="/docs/providers/aws/r/iot_thing_principal_attachment.html">aws_iot_thing_principal_attachment</a>
-                    </li>
-
-                    <li>
-                        <a href="/docs/providers/aws/r/iot_thing_type.html">aws_iot_thing_type</a>
-                    </li>
-
-                    <li>
-                        <a href="/docs/providers/aws/r/iot_role_alias.html">aws_iot_role_alias</a>
-                    </li>
-                  </ul>
-                </li>
-
-                <li>
-                  <a href="#">Inspector Resources</a>
-                  <ul class="nav">
-
-                    <li>
-                      <a href="/docs/providers/aws/r/inspector_assessment_target.html">aws_inspector_assessment_target</a>
-                    </li>
-
-                    <li>
-                      <a href="/docs/providers/aws/r/inspector_assessment_template.html">aws_inspector_assessment_template</a>
-                    </li>
-
-                    <li>
-                      <a href="/docs/providers/aws/r/inspector_resource_group.html">aws_inspector_resource_group</a>
-                    </li>
-
-                  </ul>
-                </li>
-
-
-                <li>
-                    <a href="#">Kinesis Resources</a>
-                    <ul class="nav">
-
-                        <li>
-                            <a href="/docs/providers/aws/r/kinesis_analytics_application.html">aws_kinesis_analytics_application</a>
-                        </li>
-
-                        <li>
-                            <a href="/docs/providers/aws/r/kinesis_stream.html">aws_kinesis_stream</a>
-                        </li>
-
-                    </ul>
-                </li>
-
-              <li>
-                <a href="#">Kinesis Firehose Resources</a>
-                <ul class="nav">
-
-                  <li>
-                    <a href="/docs/providers/aws/r/kinesis_firehose_delivery_stream.html">aws_kinesis_firehose_delivery_stream</a>
-                  </li>
-
-                </ul>
-              </li>
-
-              <li>
-                <a href="#">KMS Resources</a>
-                <ul class="nav">
-
-                  <li>
-                    <a href="/docs/providers/aws/r/kms_alias.html">aws_kms_alias</a>
-                  </li>
-
-                  <li>
-                    <a href="/docs/providers/aws/r/kms_external_key.html">aws_kms_external_key</a>
-                  </li>
-
-                  <li>
-                    <a href="/docs/providers/aws/r/kms_grant.html">aws_kms_grant</a>
-                  </li>
-
-                  <li>
-                      <a href="/docs/providers/aws/r/kms_ciphertext.html">aws_kms_ciphertext</a>
-                  </li>
-
-                  <li>
-                    <a href="/docs/providers/aws/r/kms_key.html">aws_kms_key</a>
-                  </li>
-
-                </ul>
-              </li>
-
-              <li>
-                  <a href="#">Lambda Resources</a>
-                  <ul class="nav">
-                      <li>
-                          <a href="/docs/providers/aws/r/lambda_alias.html">aws_lambda_alias</a>
-                      </li>
-                      <li>
-                          <a href="/docs/providers/aws/r/lambda_event_source_mapping.html">aws_lambda_event_source_mapping</a>
-                      </li>
-                      <li>
-                          <a href="/docs/providers/aws/r/lambda_function.html">aws_lambda_function</a>
-                      </li>
-                      <li>
-                          <a href="/docs/providers/aws/r/lambda_layer_version.html">aws_lambda_layer_version</a>
-                      </li>
-                      <li>
-                          <a href="/docs/providers/aws/r/lambda_permission.html">aws_lambda_permission</a>
-                      </li>
-                  </ul>
-              </li>
-
-              <li>
-                  <a href="#">Lex Resources</a>
-                  <ul class="nav">
-                      <li>
-                          <a href="/docs/providers/aws/r/lex_intent.html">aws_lex_intent</a>
-                      </li>
-                  </ul>
-              </li>
-
-                <li>
-                    <a href="#">License Manager Resources</a>
-                    <ul class="nav">
-
-                        <li>
-                            <a href="/docs/providers/aws/r/licensemanager_association.html">aws_licensemanager_association</a>
-                        </li>
-
-                        <li>
-                            <a href="/docs/providers/aws/r/licensemanager_license_configuration.html">aws_licensemanager_license_configuration</a>
-                        </li>
-
-                    </ul>
-                </li>
-
-                <li>
-                    <a href="#">Lightsail Resources</a>
-                    <ul class="nav">
-
-                        <li>
-                          <a href="/docs/providers/aws/r/lightsail_domain.html">aws_lightsail_domain</a>
-                        </li>
-
-                        <li>
-                            <a href="/docs/providers/aws/r/lightsail_instance.html">aws_lightsail_instance</a>
-                        </li>
-
-                        <li>
-                            <a href="/docs/providers/aws/r/lightsail_key_pair.html">aws_lightsail_key_pair</a>
-                        </li>
-
-                        <li>
-                            <a href="/docs/providers/aws/r/lightsail_static_ip.html">aws_lightsail_static_ip</a>
-                        </li>
-
-                        <li>
-                            <a href="/docs/providers/aws/r/lightsail_static_ip_attachment.html">aws_lightsail_static_ip_attachment</a>
-                        </li>
-
-                    </ul>
-                </li>
-
-                <li>
-                    <a href="#">Macie Resources</a>
-                    <ul class="nav">
-
-                        <li>
-                            <a href="/docs/providers/aws/r/macie_member_account_association.html">aws_macie_member_account_association</a>
-                        </li>
-
-                        <li>
-                            <a href="/docs/providers/aws/r/macie_s3_bucket_association.html">aws_macie_s3_bucket_association</a>
-                        </li>
-
-                    </ul>
-                </li>
-
-                <li>
-                    <a href="#">MQ Resources</a>
-                    <ul class="nav">
-                        <li>
-                          <a href="/docs/providers/aws/r/mq_broker.html">aws_mq_broker</a>
-                        </li>
-                        <li>
-                            <a href="/docs/providers/aws/r/mq_configuration.html">aws_mq_configuration</a>
-                        </li>
-
-                    </ul>
-                </li>
-
-                <li>
-                    <a href="#">MediaPackage Resources</a>
-                    <ul class="nav">
-
-                        <li>
-                          <a href="/docs/providers/aws/r/media_package_channel.html">aws_media_package_channel</a>
-                        </li>
-
-                    </ul>
-                </li>
-
-                <li>
-                    <a href="#">MediaStore Resources</a>
-                    <ul class="nav">
-
-                        <li>
-                          <a href="/docs/providers/aws/r/media_store_container.html">aws_media_store_container</a>
-                        </li>
-                        <li>
-                          <a href="/docs/providers/aws/r/media_store_container_policy.html">aws_media_store_container_policy</a>
-                        </li>
-
-                    </ul>
-                </li>
-
-                <li>
-                    <a href="#">Managed Streaming for Kafka (MSK) Resources</a>
-                    <ul class="nav">
-
-                        <li>
-                            <a href="/docs/providers/aws/r/msk_cluster.html">aws_msk_cluster</a>
-                        </li>
-
-                        <li>
-                            <a href="/docs/providers/aws/r/msk_configuration.html">aws_msk_configuration</a>
-                        </li>
-                    </ul>
-                </li>
-
-                <li>
-                    <a href="#">Neptune Resources</a>
-                    <ul class="nav">
-
-                        <li>
-                            <a href="/docs/providers/aws/r/neptune_parameter_group.html">aws_neptune_parameter_group</a>
-                        </li>
-
-                        <li>
-                            <a href="/docs/providers/aws/r/neptune_subnet_group.html">aws_neptune_subnet_group</a>
-                        </li>
-
-                         <li>
-                            <a href="/docs/providers/aws/r/neptune_cluster_parameter_group.html">aws_neptune_cluster_parameter_group</a>
-                        </li>
-
-                         <li>
-                            <a href="/docs/providers/aws/r/neptune_cluster.html">aws_neptune_cluster</a>
-                        </li>
-
-                        <li>
-                            <a href="/docs/providers/aws/r/neptune_cluster_instance.html">aws_neptune_cluster_instance</a>
-                        </li>
-
-                        <li>
-                            <a href="/docs/providers/aws/r/neptune_cluster_snapshot.html">aws_neptune_cluster_snapshot</a>
-                        </li>
-
-                        <li>
-                            <a href="/docs/providers/aws/r/neptune_event_subscription.html">aws_neptune_event_subscription</a>
-                        </li>
-
-                    </ul>
-                </li>
-
-                <li>
-                    <a href="#">OpsWorks Resources</a>
-                    <ul class="nav">
-
-                        <li>
-                            <a href="/docs/providers/aws/r/opsworks_application.html">aws_opsworks_application</a>
-                        </li>
-
-                        <li>
-                            <a href="/docs/providers/aws/r/opsworks_custom_layer.html">aws_opsworks_custom_layer</a>
-                        </li>
-
-                        <li>
-                            <a href="/docs/providers/aws/r/opsworks_ganglia_layer.html">aws_opsworks_ganglia_layer</a>
-                        </li>
-
-                        <li>
-                            <a href="/docs/providers/aws/r/opsworks_haproxy_layer.html">aws_opsworks_haproxy_layer</a>
-                        </li>
-
-                        <li>
-                            <a href="/docs/providers/aws/r/opsworks_instance.html">aws_opsworks_instance</a>
-                        </li>
-
-                        <li>
-                            <a href="/docs/providers/aws/r/opsworks_java_app_layer.html">aws_opsworks_java_app_layer</a>
-                        </li>
-
-                        <li>
-                            <a href="/docs/providers/aws/r/opsworks_memcached_layer.html">aws_opsworks_memcached_layer</a>
-                        </li>
-
-                        <li>
-                            <a href="/docs/providers/aws/r/opsworks_mysql_layer.html">aws_opsworks_mysql_layer</a>
-                        </li>
-
-                        <li>
-                            <a href="/docs/providers/aws/r/opsworks_nodejs_app_layer.html">aws_opsworks_nodejs_app_layer</a>
-                        </li>
-
-                        <li>
-                            <a href="/docs/providers/aws/r/opsworks_permission.html">aws_opsworks_permission</a>
-                        </li>
-
-                        <li>
-                            <a href="/docs/providers/aws/r/opsworks_php_app_layer.html">aws_opsworks_php_app_layer</a>
-                        </li>
-
-                        <li>
-                            <a href="/docs/providers/aws/r/opsworks_rails_app_layer.html">aws_opsworks_rails_app_layer</a>
-                        </li>
-
-                        <li>
-                          <a href="/docs/providers/aws/r/opsworks_rds_db_instance.html">aws_opsworks_rds_db_instance</a>
-                        </li>
-
-                        <li>
-                            <a href="/docs/providers/aws/r/opsworks_stack.html">aws_opsworks_stack</a>
-                        </li>
-
-                        <li>
-                            <a href="/docs/providers/aws/r/opsworks_static_web_layer.html">aws_opsworks_static_web_layer</a>
-                        </li>
-
-                        <li>
-                            <a href="/docs/providers/aws/r/opsworks_user_profile.html">aws_opsworks_user_profile</a>
-                        </li>
-
-                    </ul>
-                </li>
-
-                <li>
-                    <a href="#">Organizations Resources</a>
-                    <ul class="nav">
-
-                        <li>
-                            <a href="/docs/providers/aws/r/organizations_account.html">aws_organizations_account</a>
-                        </li>
-                        <li>
-                            <a href="/docs/providers/aws/r/organizations_organization.html">aws_organizations_organization</a>
-                        </li>
-                        <li>
-                            <a href="/docs/providers/aws/r/organizations_organizational_unit.html">aws_organizations_organizational_unit</a>
-                        </li>
-                        <li>
-                            <a href="/docs/providers/aws/r/organizations_policy.html">aws_organizations_policy</a>
-                        </li>
-                        <li>
-                            <a href="/docs/providers/aws/r/organizations_policy_attachment.html">aws_organizations_policy_attachment</a>
-                        </li>
-                    </ul>
-                </li>
-
-                <li>
-                    <a href="#">Pinpoint Resources</a>
-                    <ul class="nav">
-
-                        <li>
-                            <a href="/docs/providers/aws/r/pinpoint_app.html">aws_pinpoint_app</a>
-                        </li>
-                        <li>
-                            <a href="/docs/providers/aws/r/pinpoint_adm_channel.html">aws_pinpoint_adm_channel</a>
-                        </li>
-                        <li>
-                            <a href="/docs/providers/aws/r/pinpoint_apns_channel.html">aws_pinpoint_apns_channel</a>
-                        </li>
-                        <li>
-                            <a href="/docs/providers/aws/r/pinpoint_apns_sandbox_channel.html">aws_pinpoint_apns_sandbox_channel</a>
-                        </li>
-                        <li>
-                            <a href="/docs/providers/aws/r/pinpoint_apns_voip_channel.html">aws_pinpoint_apns_voip_channel</a>
-                        </li>
-                        <li>
-                            <a href="/docs/providers/aws/r/pinpoint_apns_voip_sandbox_channel.html">aws_pinpoint_apns_voip_sandbox_channel</a>
-                        </li>
-                        <li>
-                            <a href="/docs/providers/aws/r/pinpoint_baidu_channel.html">aws_pinpoint_baidu_channel</a>
-                        </li>
-                        <li>
-                            <a href="/docs/providers/aws/r/pinpoint_email_channel.html">aws_pinpoint_email_channel</a>
-                        </li>
-                        <li>
-                            <a href="/docs/providers/aws/r/pinpoint_event_stream.html">aws_pinpoint_event_stream</a>
-                        </li>
-                        <li>
-                            <a href="/docs/providers/aws/r/pinpoint_gcm_channel.html">aws_pinpoint_gcm_channel</a>
-                        </li>
-                        <li>
-                            <a href="/docs/providers/aws/r/pinpoint_sms_channel.html">aws_pinpoint_sms_channel</a>
-                        </li>
-                    </ul>
-                </li>
-
-                <li>
-                    <a href="#">RAM Resources</a>
-                    <ul class="nav">
-                        <li>
-                        <a href="/docs/providers/aws/r/ram_principal_association.html">aws_ram_principal_association</a>
-                        </li>
-                        <li>
-                        <a href="/docs/providers/aws/r/ram_resource_association.html">aws_ram_resource_association</a>
-                        </li>
-                        <li>
-                        <a href="/docs/providers/aws/r/ram_resource_share.html">aws_ram_resource_share</a>
-                        </li>
-                    </ul>
-                </li>
-
-                <li>
-                    <a href="#">RDS Resources</a>
-                    <ul class="nav">
-
-                        <li>
-                          <a href="/docs/providers/aws/r/db_cluster_snapshot.html">aws_db_cluster_snapshot</a>
-                        </li>
-
-                        <li>
-                            <a href="/docs/providers/aws/r/db_event_subscription.html">aws_db_event_subscription</a>
-                        </li>
-
-                        <li>
-                            <a href="/docs/providers/aws/r/db_instance.html">aws_db_instance</a>
-                        </li>
-
-                        <li>
-                            <a href="/docs/providers/aws/r/db_instance_role_association.html">aws_db_instance_role_association</a>
-                        </li>
-
-                        <li>
-                          <a href="/docs/providers/aws/r/db_option_group.html">aws_db_option_group</a>
-                        </li>
-
-                        <li>
-                            <a href="/docs/providers/aws/r/db_parameter_group.html">aws_db_parameter_group</a>
-=======
-                            <a href="/docs/providers/aws/d/arn.html">aws_arn</a>
->>>>>>> 6ae4f6fc
-                        </li>
-                        <li>
-                            <a href="/docs/providers/aws/d/availability_zone.html">aws_availability_zone</a>
-                        </li>
-                        <li>
-                            <a href="/docs/providers/aws/d/availability_zones.html">aws_availability_zones</a>
-                        </li>
-                        <li>
-                            <a href="/docs/providers/aws/d/billing_service_account.html">aws_billing_service_account</a>
-                        </li>
-                        <li>
-                            <a href="/docs/providers/aws/d/caller_identity.html">aws_caller_identity</a>
-                        </li>
-                        <li>
-                            <a href="/docs/providers/aws/d/ip_ranges.html">aws_ip_ranges</a>
-                        </li>
-                        <li>
-                            <a href="/docs/providers/aws/d/partition.html">aws_partition</a>
-                        </li>
-                        <li>
-                            <a href="/docs/providers/aws/d/region.html">aws_region</a>
-                        </li>
                     </ul>
                 </li>
                 <li>
@@ -4018,6 +1921,27 @@
                                 </li>
                                 <li>
                                     <a href="/docs/providers/aws/r/lambda_permission.html">aws_lambda_permission</a>
+                                </li>
+                            </ul>
+                        </li>
+                    </ul>
+                </li>
+                <li>
+                    <a href="#">Lex</a>
+                    <ul class="nav">
+                        <li>
+                            <a href="#">Data Sources</a>
+                            <ul class="nav nav-auto-expand">
+                                <li>
+                                    <a href="/docs/providers/aws/d/lex_intent.html">aws_lex_intent</a>
+                                </li>
+                            </ul>
+                        </li>
+                        <li>
+                            <a href="#">Resources</a>
+                            <ul class="nav nav-auto-expand">
+                                <li>
+                                    <a href="/docs/providers/aws/r/lex_intent.html">aws_lex_intent</a>
                                 </li>
                             </ul>
                         </li>
